// Copyright 2015 The go-ethereum Authors
// This file is part of the go-ethereum library.
//
// The go-ethereum library is free software: you can redistribute it and/or modify
// it under the terms of the GNU Lesser General Public License as published by
// the Free Software Foundation, either version 3 of the License, or
// (at your option) any later version.
//
// The go-ethereum library is distributed in the hope that it will be useful,
// but WITHOUT ANY WARRANTY; without even the implied warranty of
// MERCHANTABILITY or FITNESS FOR A PARTICULAR PURPOSE. See the
// GNU Lesser General Public License for more details.
//
// You should have received a copy of the GNU Lesser General Public License
// along with the go-ethereum library. If not, see <http://www.gnu.org/licenses/>.

package miner

import (
	"bytes"
	"context"
	"errors"
	"fmt"
	"math/big"
	"math/rand"
	"sync"
	"sync/atomic"
	"time"

	mapset "github.com/deckarep/golang-set"

	"github.com/ledgerwatch/turbo-geth/common"
	"github.com/ledgerwatch/turbo-geth/common/debug"
	"github.com/ledgerwatch/turbo-geth/consensus"
	"github.com/ledgerwatch/turbo-geth/consensus/misc"
	"github.com/ledgerwatch/turbo-geth/consensus/process"
	"github.com/ledgerwatch/turbo-geth/core"
	"github.com/ledgerwatch/turbo-geth/core/state"
	"github.com/ledgerwatch/turbo-geth/core/types"
	"github.com/ledgerwatch/turbo-geth/event"
	"github.com/ledgerwatch/turbo-geth/log"
	"github.com/ledgerwatch/turbo-geth/params"
)

const (
	// txChanSize is the size of channel listening to NewTxsEvent.
	// The number is referenced from the size of tx pool.
	txChanSize = 4096

	// chainHeadChanSize is the size of channel listening to ChainHeadEvent.
	chainHeadChanSize = 10

	// chainSideChanSize is the size of channel listening to ChainSideEvent.
	chainSideChanSize = 10

	// resubmitAdjustChanSize is the size of resubmitting interval adjustment channel.
	resubmitAdjustChanSize = 10

	// minRecommitInterval is the minimal time interval to recreate the mining block with
	// any newly arrived transactions.
	minRecommitInterval = 1 * time.Second

	// maxRecommitInterval is the maximum time interval to recreate the mining block with
	// any newly arrived transactions.
	maxRecommitInterval = 15 * time.Second

	// intervalAdjustRatio is the impact a single interval adjustment has on sealing work
	// resubmitting interval.
	intervalAdjustRatio = 0.1

	// intervalAdjustBias is applied during the new resubmit interval calculation in favor of
	// increasing upper limit or decreasing lower limit so that the limit can be reachable.
	intervalAdjustBias = 200 * 1000.0 * 1000.0

	// staleThreshold is the maximum depth of the acceptable stale block.
	staleThreshold = 7
)

// task contains all information for consensus engine sealing and result submitting.
type task struct {
	receipts  []*types.Receipt
	state     *state.IntraBlockState
	tds       *state.TrieDbState
	block     *types.Block
	createdAt time.Time
	ctx       consensus.Cancel
}

const (
	commitInterruptNone int32 = iota
	commitInterruptNewHead
	commitInterruptResubmit
)

// newWorkReq represents a request for new sealing work submitting with relative interrupt notifier.
type newWorkReq struct {
	interrupt *int32
	noempty   bool
	timestamp int64
	cancel    consensus.Cancel
}

// intervalAdjust represents a resubmitting interval adjustment.
type intervalAdjust struct {
	ratio float64
	inc   bool
}

// worker is the main object which takes care of submitting new work to consensus engine
// and gathering the sealing result.
type worker struct {
	config      *params.MiningConfig
	chainConfig *params.ChainConfig
	engine      *process.RemoteEngine
	eth         Backend
	chain       *core.BlockChain

	// Feeds
	pendingLogsFeed event.Feed

	// Subscriptions
	mux          *event.TypeMux
	txsCh        chan core.NewTxsEvent
	txsSub       event.Subscription
	chainHeadCh  chan core.ChainHeadEvent
	chainHeadSub event.Subscription
	chainSideCh  chan core.ChainSideEvent
	chainSideSub event.Subscription

	// Channels
	newWorkCh          chan *newWorkReq
	taskCh             chan *task
	startCh            chan struct{}
	exitCh             chan struct{}
	resubmitIntervalCh chan time.Duration
	resubmitAdjustCh   chan *intervalAdjust

	current *environment // An environment for current running cycle.
	uncles  *miningUncles

	mu       sync.RWMutex // The lock used to protect the coinbase and extra fields
	coinbase common.Address
	extra    []byte

	snapshotMu    sync.RWMutex // The lock used to protect the block snapshot and state snapshot
	snapshotBlock *types.Block
	snapshotState *state.IntraBlockState
	snapshotTds   *state.TrieDbState

	// atomic status counters
	running int32 // The indicator whether the consensus engine is running or not.
	newTxs  int32 // New arrival transaction count since last sealing work submitting.

	// noempty is the flag used to control whether the feature of pre-seal empty
	// block is enabled. The default value is false(pre-seal is enabled by default).
	// But in some special scenario the consensus engine will seal blocks instantaneously,
	// in this case this feature will add all empty blocks into canonical chain
	// non-stop and no real transaction will be included.
	noempty uint32
	hooks

	initOnce          sync.Once
	canonicalMining   []consensus.Cancel
	canonicalMiningMu sync.Mutex
	n                 int
}

type hooks struct {
	// External functions
	isLocalBlock func(block *types.Block) bool // Function used to determine whether the specified block is mined by local miner.
}

func newWorker(config *params.MiningConfig, chainConfig *params.ChainConfig, engine *process.RemoteEngine, eth Backend, mux *event.TypeMux, h hooks, init bool) *worker {
	worker := &worker{
		config:             config,
		chainConfig:        chainConfig,
		engine:             engine,
		eth:                eth,
		mux:                mux,
		chain:              eth.BlockChain(),
		hooks:              h,
		uncles:             newUncles(),
		newWorkCh:          make(chan *newWorkReq, 1),
		taskCh:             make(chan *task, 1),
		exitCh:             make(chan struct{}),
		startCh:            make(chan struct{}, 1),
		resubmitIntervalCh: make(chan time.Duration),
		resubmitAdjustCh:   make(chan *intervalAdjust, resubmitAdjustChanSize),
		n:                  rand.Intn(100),
	}

	// Submit first work to initialize pending state.
	if init {
		if atomic.CompareAndSwapInt32(&worker.running, 0, 1) {
			log.Warn("Worker constructor. init stage")
			log.Info("The mining is started", "threads", worker.n)
			worker.startCh <- struct{}{}
		}
	}
	return worker
}

// setEtherbase sets the etherbase used to initialize the block coinbase field.
func (w *worker) setEtherbase(addr common.Address) {
	w.mu.Lock()
	defer w.mu.Unlock()
	w.coinbase = addr
}

// setExtra sets the content used to initialize the block extra field.
func (w *worker) setExtra(extra []byte) {
	w.mu.Lock()
	defer w.mu.Unlock()
	w.extra = extra
}

// setRecommitInterval updates the interval for miner sealing work recommitting.
func (w *worker) setRecommitInterval(interval time.Duration) {
	w.resubmitIntervalCh <- interval
}

// disablePreseal disables pre-sealing mining feature
func (w *worker) disablePreseal() {
	atomic.StoreUint32(&w.noempty, 1)
}

// enablePreseal enables pre-sealing mining feature
func (w *worker) enablePreseal() {
	atomic.StoreUint32(&w.noempty, 0)
}

// pending returns the pending state and corresponding block.
func (w *worker) pending() (*types.Block, *state.IntraBlockState, *state.TrieDbState) {
	// return a snapshot to avoid contention on currentMu mutex
	w.snapshotMu.RLock()
	defer w.snapshotMu.RUnlock()
	if w.snapshotState == nil {
		return nil, nil, nil
	}

	return w.snapshotBlock, w.snapshotState, w.snapshotTds.Copy()
}

// pendingBlock returns pending block.
func (w *worker) pendingBlock() *types.Block {
	// return a snapshot to avoid contention on currentMu mutex
	w.snapshotMu.RLock()
	defer w.snapshotMu.RUnlock()
	return w.snapshotBlock
}

func (w *worker) init() {
	w.initOnce.Do(func() {
		time.Sleep(5 * time.Second)
		w.txsCh = make(chan core.NewTxsEvent, txChanSize)
		w.chainHeadCh = make(chan core.ChainHeadEvent, chainHeadChanSize)
		w.chainSideCh = make(chan core.ChainSideEvent, chainSideChanSize)

		// Subscribe NewTxsEvent for tx pool
		w.txsSub = w.eth.TxPool().SubscribeNewTxsEvent(w.txsCh)
		// Subscribe events for blockchain
		w.chainHeadSub = w.eth.BlockChain().SubscribeChainHeadEvent(w.chainHeadCh)
		w.chainSideSub = w.eth.BlockChain().SubscribeChainSideEvent(w.chainSideCh)

		// Sanitize recommit interval if the user-specified one is too short.
		recommit := w.config.Recommit
		if recommit < minRecommitInterval {
			log.Warn("Sanitizing miner recommit interval", "provided", recommit, "updated", minRecommitInterval)
			recommit = minRecommitInterval
		}

		// commit aborts in-flight transaction execution with given signal and resubmits a new one.
		commit, timestamp := w.getCommit()

		go w.mainLoop()
		go w.newWorkLoop(recommit)
		go w.chainEvents(timestamp, commit)
		go w.taskLoop()
	})
}

// start sets the running status as 1 and triggers new work submitting.
func (w *worker) start() {
	if atomic.CompareAndSwapInt32(&w.running, 0, 1) {
		log.Warn("worker start")
		w.init()
		w.startCh <- struct{}{}
	}
}

// stop sets the running status as 0.
func (w *worker) stop() {
	atomic.StoreInt32(&w.running, 0)
}

// isRunning returns an indicator whether worker is running or not.
func (w *worker) isRunning() bool {
	return atomic.LoadInt32(&w.running) == 1
}

// close terminates all background threads maintained by the worker.
// Note the worker does not support being closed multiple times.
func (w *worker) close() {
	atomic.StoreInt32(&w.running, 0)
	close(w.exitCh)
}

// recalcRecommit recalculates the resubmitting interval upon feedback.
func recalcRecommit(minRecommit, prev time.Duration, target float64, inc bool) time.Duration {
	var (
		prevF = float64(prev.Nanoseconds())
		next  float64
	)
	if inc {
		next = prevF*(1-intervalAdjustRatio) + intervalAdjustRatio*(target+intervalAdjustBias)
		max := float64(maxRecommitInterval.Nanoseconds())
		if next > max {
			next = max
		}
	} else {
		next = prevF*(1-intervalAdjustRatio) + intervalAdjustRatio*(target-intervalAdjustBias)
		min := float64(minRecommit.Nanoseconds())
		if next < min {
			next = min
		}
	}
	return time.Duration(int64(next))
}

// newWorkLoop is a standalone goroutine to submit new mining work upon received events.
func (w *worker) newWorkLoop(recommit time.Duration) {
	var (
		minRecommit = recommit // minimal resubmit interval specified by user.
	)

	timer := time.NewTimer(0)
	defer timer.Stop()
	<-timer.C // discard the initial tick

	for {
		select {
		case interval := <-w.resubmitIntervalCh:
			// Adjust resubmit interval explicitly by user.
			if interval < minRecommitInterval {
				log.Warn("Sanitizing miner recommit interval", "provided", interval, "updated", minRecommitInterval)
				interval = minRecommitInterval
			}
			log.Info("Miner recommit interval update", "from", minRecommit, "to", interval)
			minRecommit, recommit = interval, interval

		case adjust := <-w.resubmitAdjustCh:
			// Adjust resubmit interval by feedback.
			if adjust.inc {
				before := recommit
				target := float64(recommit.Nanoseconds()) / adjust.ratio
				recommit = recalcRecommit(minRecommit, recommit, target, true)
				log.Trace("Increase miner recommit interval", "from", before, "to", recommit)
			} else {
				before := recommit
				recommit = recalcRecommit(minRecommit, recommit, float64(minRecommit.Nanoseconds()), false)
				log.Trace("Decrease miner recommit interval", "from", before, "to", recommit)
			}

		case <-w.exitCh:
			return
		}
	}
}

func (w *worker) getCommit() (func(ctx consensus.Cancel, noempty bool, s int32), *int64) {
	var interrupt atomic.Value
	timestamp := new(int64) // timestamp for each round of mining.

	return func(ctx consensus.Cancel, noempty bool, s int32) {
		if v := interrupt.Load(); v != nil {
			stored := v.(*int32)
			atomic.StoreInt32(stored, s)
		} else {
			interrupt.Store(new(int32))
		}

		v := interrupt.Load().(*int32)

		select {
		case w.newWorkCh <- &newWorkReq{interrupt: v, noempty: noempty, timestamp: atomic.LoadInt64(timestamp), cancel: consensus.NewCancel()}:
		case <-w.exitCh:
			return
		}

		atomic.StoreInt32(&w.newTxs, 0)
	}, timestamp
}

// mainLoop is a standalone goroutine to regenerate the sealing task based on the received event.
func (w *worker) mainLoop() {
	defer w.txsSub.Unsubscribe()

	for {
		select {
		case req := <-w.newWorkCh:
			log.Warn("mining: a new work")
			w.commitNewWork(req.cancel, req.interrupt, req.noempty, req.timestamp)

		case ev := <-w.txsCh:
			//fixme can be removed?

			// Apply transactions to the pending state if we're not mining.
			//
			// Note all transactions received may not be continuous with transactions
			// already included in the current mining block. These transactions will
			// be automatically eliminated.
			if !w.isRunning() && w.current != nil {
				// If block is already full, abort
				if gp := w.current.gasPool; gp != nil && gp.Gas() < params.TxGas {
					continue
				}
				w.mu.RLock()
				coinbase := w.coinbase
				w.mu.RUnlock()

				idx := map[common.Address]int{}
				groups := types.TransactionsGroupedBySender{}
				for _, tx := range ev.Txs {
					acc, _ := types.Sender(w.current.signer, tx)
					i, ok := idx[acc]
					if ok {
						groups[i] = append(groups[i], tx)
					} else {
						idx[acc] = len(groups)
						groups = append(groups, types.Transactions{tx})
					}
				}
				txset := types.NewTransactionsByPriceAndNonce(w.current.signer, groups)
				tcount := w.current.tcount
				w.commitTransactions(txset, coinbase, nil)
				// Only update the snapshot if any new transactons were added
				// to the pending block
				if tcount != w.current.tcount {
					w.updateSnapshot()
				}
			} else {
				// Special case, if the consensus engine is 0 period clique(dev mode),
				// submit mining work here since all empty submission will be rejected
				// by clique. Of course the advance sealing(empty submission) is disabled.
				if w.chainConfig.Clique != nil && w.chainConfig.Clique.Period == 0 {
					w.commitNewWork(consensus.StabCancel(), nil, true, time.Now().Unix())
				}
			}
			atomic.AddInt32(&w.newTxs, int32(len(ev.Txs)))

		// System stopped
		case <-w.exitCh:
			return
		case <-w.txsSub.Err():
			return
		case <-w.chainHeadSub.Err():
			return
		case <-w.chainSideSub.Err():
			return
		}
	}
}

func (w *worker) chainEvents(timestamp *int64, commit func(ctx consensus.Cancel, noempty bool, s int32)) {
	defer w.chainHeadSub.Unsubscribe()
	defer w.chainSideSub.Unsubscribe()

	for {
		select {
		case <-w.startCh:
			log.Warn("mining: worker start event")
			w.clearCanonicalChainContext()
			atomic.StoreInt64(timestamp, time.Now().Unix())
			commit(consensus.NewCancel(), false, commitInterruptNewHead)

		case head := <-w.chainHeadCh:
			log.Warn("mining: worker chain event",
				"number", head.Block.NumberU64(),
				"hash", head.Block.Hash().String(),
				"parentHash", head.Block.ParentHash().String(),
			)

			currentNumber := w.current.Number()
			if head.Block.Number().Cmp(currentNumber) < 0 {
				log.Warn("mining event for an ancestor block",
					"eventBlockNumber", head.Block.Number().Uint64(),
					"eventBlockHash", head.Block.Hash().String(),
					"chainBlockNumber", w.chain.CurrentBlock().Number().Uint64(),
					"chainBlockHash", w.chain.CurrentBlock().Hash().String(),
					"minerBlockNumber", currentNumber.Uint64(),
					"minerBlockHash", w.current.Hash().String(),
				)
				continue
			}

			go func(ctx consensus.Cancel) {
				defer ctx.CancelFunc()
				w.clearCanonicalChainContext()

				atomic.StoreInt64(timestamp, time.Now().Unix())

				commit(ctx, false, commitInterruptNewHead)
			}(w.getCanonicalChainContext())

		case ev := <-w.chainSideCh:
			go func(ctx consensus.Cancel, ev core.ChainSideEvent) {
				defer ctx.CancelFunc()
				w.clearCanonicalChainContext()

				// Short circuit for duplicate side blocks
				if exist := w.uncles.has(ev.Block.Hash()); exist {
					return
				}

				// Add side block to possible uncle block set depending on the author.
				if w.isLocalBlock != nil && w.isLocalBlock(ev.Block) {
					w.uncles.setLocal(ev.Block)
				} else {
					w.uncles.setRemote(ev.Block)
				}

				// fixme can be removed
				// If our mining block contains less than 2 uncle blocks,
				// add the new uncle block if valid and regenerate a mining block.
				if w.isRunning() && w.current != nil && w.current.uncles.Cardinality() < 2 {
					start := time.Now()
					if err := w.commitUncle(w.current, ev.Block.Header()); err != nil {
						ctx.CancelFunc()
						log.Debug("cannot commit uncle", "err", err)
						return
					}

					var uncles []*types.Header
					w.current.uncles.Each(func(item interface{}) bool {
						hash, ok := item.(common.Hash)
						if !ok {
							return false
						}
						uncle, exist := w.uncles.get(hash)
						if !exist {
							return false
						}
						uncles = append(uncles, uncle.Header())
						return false
					})

					if err := w.commit(ctx, uncles, true, start); err != nil {
						ctx.CancelFunc()
						log.Debug("cannot commit a block", "err", err)
					}
				}
			}(w.getCanonicalChainContext(), ev)

		// System stopped
		case <-w.exitCh:
			return
		case <-w.chainHeadSub.Err():
			return
		case <-w.chainSideSub.Err():
			return
		}
	}
}

// taskLoop is a standalone goroutine to fetch sealing task from the generator and
// push them to consensus engine.
func (w *worker) taskLoop() {
	var prev common.Hash

	for {
		select {
		case task := <-w.taskCh:
			log.Warn("mining task", "number", task.block.NumberU64(), "hash", task.block.Hash().String())

			// Reject duplicate sealing work due to resubmitting.
			sealHash := w.engine.SealHash(task.block.Header())
			if sealHash == prev {
				continue
			}
			prev = sealHash

			resultCh := make(chan *types.Block, 1)
			if err := w.engine.Seal(w.chain, task.block, resultCh, task.ctx.Done()); err != nil {
				log.Warn("Block sealing failed", "err", err)
			}

		case <-w.exitCh:
			return
		}
	}
}

<<<<<<< HEAD
func (w *worker) insertToChain(result consensus.ResultWithContext, createdAt time.Time, sealHash common.Hash, task *task, directInsert bool) {
	// Short circuit when receiving empty result.
	if result.Block == nil {
		return
	}
	block := result.Block

	// Short circuit when receiving duplicate result caused by resubmitting.
	if w.chain.HasBlock(block.Hash(), block.NumberU64()) {
		log.Warn("Duplicate result caused by resubmitting", "number", block.NumberU64(), "hash", block.Hash().String())
		return
	}

	// Different block could share same sealhash, deep copy here to prevent write-write conflict.
	if directInsert {
		var (
			receipts = make([]*types.Receipt, len(task.receipts))
			logs     = make([]*types.Log, len(task.receipts))
		)
		hash := block.Hash()

		for i, receipt := range task.receipts {
			// add block location fields
			receipt.BlockHash = hash
			receipt.BlockNumber = block.Number()
			receipt.TransactionIndex = uint(i)

			receipts[i] = new(types.Receipt)
			*receipts[i] = *receipt

			// Update the block hash in all logs since it is now available and not when the
			// receipt/log of individual transactions were created.
			for _, log := range receipt.Logs {
				log.BlockHash = hash
			}
			logs = append(logs, receipt.Logs...)
		}

		// Commit block and state to database.
		_, err := w.chain.WriteBlockWithState(result.Cancel, block, receipts, logs, task.state, task.tds, true)
		if err != nil {
			log.Error("Failed writing block with state", "err", err)
			return
		}

		log.Info("Successfully sealed new block", "number", block.Number(), "sealhash", sealHash, "hash", block.Hash(),
			"elapsed", common.PrettyDuration(time.Since(createdAt)), "difficulty", block.Difficulty())
	} else {
		if _, err := stagedsync.InsertBlockInStages(w.chain.ChainDb(), w.chain.Config(), &vm.Config{}, w.engine, w.engine, block, true /* checkRoot */); err != nil {
			log.Error("Failed writing block to chain", "err", err)
			return
		}
	}

	// Broadcast the block and announce chain insertion event
	_ = w.mux.Post(core.NewMinedBlockEvent{Block: block})
}

=======
>>>>>>> 6af12888
// makeCurrent creates a new environment for the current cycle.
func (w *worker) makeCurrent(ctx consensus.Cancel, parent *types.Block, header *types.Header) error {
	select {
	case <-ctx.Done():
		return errors.New("context is done")
	default:
	}

	stateV, tds, err := GetState(w.chain, parent)
	if err != nil {
		return err
	}

	env := &environment{
		signer:    types.MakeSigner(w.chainConfig, header.Number),
		state:     stateV,
		tds:       tds,
		ancestors: mapset.NewSet(),
		family:    mapset.NewSet(),
		uncles:    mapset.NewSet(),
		header:    header,
		RWMutex:   new(sync.RWMutex),
		ctx:       ctx,
	}

	// when 08 is processed ancestors contain 07 (quick block)
	for _, ancestor := range w.chain.GetBlocksFromHash(parent.Hash(), 7) {
		for _, uncle := range ancestor.Uncles() {
			env.family.Add(uncle.Hash())
		}
		env.family.Add(ancestor.Hash())
		env.ancestors.Add(ancestor.Hash())
	}

	// Keep track of transactions which return errors so they can be removed
	env.tcount = 0

	if w.current == nil {
		w.current = env
	} else {
		w.current.Set(env)
	}
	return nil
}

// commitUncle adds the given block to uncle block set, returns error if failed to add.
func (w *worker) commitUncle(env *environment, uncle *types.Header) error {
	hash := uncle.Hash()
	if env.uncles.Contains(hash) {
		return errors.New("uncle not unique")
	}
	if env.ParentHash() == uncle.ParentHash {
		return errors.New("uncle is sibling")
	}
	if !env.ancestors.Contains(uncle.ParentHash) {
		return errors.New("uncle's parent unknown")
	}
	if env.family.Contains(hash) {
		return errors.New("uncle already included")
	}
	env.uncles.Add(uncle.Hash())
	return nil
}

// updateSnapshot updates pending snapshot block and state.
// Note this function assumes the current variable is thread safe.
func (w *worker) updateSnapshot() {
	w.snapshotMu.Lock()
	defer w.snapshotMu.Unlock()

	var uncles []*types.Header
	w.current.uncles.Each(func(item interface{}) bool {
		hash, ok := item.(common.Hash)
		if !ok {
			return false
		}
		uncle, exist := w.uncles.get(hash)
		if !exist {
			return false
		}
		uncles = append(uncles, uncle.Header())
		return false
	})

	w.snapshotBlock = types.NewBlock(
		w.current.GetHeader(),
		w.current.txs,
		uncles,
		w.current.receipts,
	)

	w.snapshotState = w.current.state
	w.snapshotTds = w.current.tds.WithNewBuffer()
}

func (w *worker) commitTransaction(tx *types.Transaction, coinbase common.Address) ([]*types.Log, error) {
	snap := w.current.state.Snapshot()

	header := w.current.GetHeader()
	receipt, err := core.ApplyTransaction(w.chainConfig, w.chain, &coinbase, w.current.gasPool, w.current.state, w.current.tds.TrieStateWriter(), header, tx, &header.GasUsed, *w.chain.GetVMConfig())
	if err != nil {
		w.current.state.RevertToSnapshot(snap)
		return nil, err
	}

	if !w.chainConfig.IsByzantium(w.current.Number()) {
		w.current.tds.StartNewBuffer()
	}
	w.current.txs = append(w.current.txs, tx)
	w.current.receipts = append(w.current.receipts, receipt)

	return receipt.Logs, nil
}

func (w *worker) commitTransactions(txs *types.TransactionsByPriceAndNonce, coinbase common.Address, interrupt *int32) bool {
	// Short circuit if current is nil
	if w.current == nil {
		return true
	}

	header := w.current.GetHeader()
	if w.current.gasPool == nil {
		w.current.gasPool = new(core.GasPool).AddGas(header.GasLimit)
	}

	w.current.tds.StartNewBuffer()
	var coalescedLogs []*types.Log

	for {
		// In the following three cases, we will interrupt the execution of the transaction.
		// (1) new head block event arrival, the interrupt signal is 1
		// (2) worker start or restart, the interrupt signal is 1
		// (3) worker recreate the mining block with any newly arrived transactions, the interrupt signal is 2.
		// For the first two cases, the semi-finished work will be discarded.
		// For the third case, the semi-finished work will be submitted to the consensus engine.
		if interrupt != nil && atomic.LoadInt32(interrupt) != commitInterruptNone {
			// Notify resubmit loop to increase resubmitting interval due to too frequent commits.
			if atomic.LoadInt32(interrupt) == commitInterruptResubmit {
				ratio := float64(header.GasLimit-w.current.gasPool.Gas()) / float64(header.GasLimit)
				if ratio < 0.1 {
					ratio = 0.1
				}
				w.resubmitAdjustCh <- &intervalAdjust{
					ratio: ratio,
					inc:   true,
				}
			}
			return atomic.LoadInt32(interrupt) == commitInterruptNewHead
		}
		// If we don't have enough gas for any further transactions then we're done
		if w.current.gasPool.Gas() < params.TxGas {
			log.Trace("Not enough gas for further transactions", "have", w.current.gasPool, "want", params.TxGas)
			break
		}
		// Retrieve the next transaction and abort if all done
		tx := txs.Peek()
		if tx == nil {
			break
		}
		// Error may be ignored here. The error has already been checked
		// during transaction acceptance is the transaction pool.
		//
		// We use the eip155 signer regardless of the current hf.
		from, _ := types.Sender(w.current.signer, tx)
		// Check whether the tx is replay protected. If we're not in the EIP155 hf
		// phase, start ignoring the sender until we do.
		if tx.Protected() && !w.chainConfig.IsEIP155(header.Number) {
			log.Trace("Ignoring reply protected transaction", "hash", tx.Hash(), "eip155", w.chainConfig.EIP155Block)

			txs.Pop()
			continue
		}
		// Start executing the transaction
		w.current.state.Prepare(tx.Hash(), common.Hash{}, w.current.tcount)

		logs, err := w.commitTransaction(tx, coinbase)
		switch {
		case errors.Is(err, core.ErrGasLimitReached):
			// Pop the current out-of-gas transaction without shifting in the next from the account
			log.Trace("Gas limit exceeded for current block", "sender", from)
			txs.Pop()

		case errors.Is(err, core.ErrNonceTooLow):
			// New head notification data race between the transaction pool and miner, shift
			log.Trace("Skipping transaction with low nonce", "sender", from, "nonce", tx.Nonce())
			txs.Shift()

		case errors.Is(err, core.ErrNonceTooHigh):
			// Reorg notification data race between the transaction pool and miner, skip account =
			log.Trace("Skipping account with hight nonce", "sender", from, "nonce", tx.Nonce())
			txs.Pop()

		case errors.Is(err, nil):
			// Everything ok, collect the logs and shift in the next transaction from the same account
			coalescedLogs = append(coalescedLogs, logs...)
			w.current.tcount++
			txs.Shift()

		case errors.Is(err, core.ErrTxTypeNotSupported):
			// Pop the unsupported transaction without shifting in the next from the account
			log.Trace("Skipping unsupported transaction type", "sender", from, "type", tx.Type())
			txs.Pop()

		default:
			// Strange error, discard the transaction and get the next in line (note, the
			// nonce-too-high clause will prevent us from executing in vain).
			log.Debug("Transaction failed, account skipped", "hash", tx.Hash(), "err", err)
			txs.Shift()
		}
	}

	if !w.isRunning() && len(coalescedLogs) > 0 {
		// We don't push the pendingLogsEvent while we are mining. The reason is that
		// when we are mining, the worker will regenerate a mining block every 3 seconds.
		// In order to avoid pushing the repeated pendingLog, we disable the pending log pushing.

		// make a copy, the state caches the logs and these logs get "upgraded" from pending to mined
		// logs by filling in the block hash when the block was mined by the local miner. This can
		// cause a race condition if a log was "upgraded" before the PendingLogsEvent is processed.
		cpy := make([]*types.Log, len(coalescedLogs))
		for i, l := range coalescedLogs {
			cpy[i] = new(types.Log)
			*cpy[i] = *l
		}
		w.pendingLogsFeed.Send(cpy)
	}
	// Notify resubmit loop to decrease resubmitting interval if current interval is larger
	// than the user-specified one.
	if interrupt != nil {
		w.resubmitAdjustCh <- &intervalAdjust{inc: false}
	}
	return false
}

// commitNewWork generates several new sealing tasks based on the parent block.
func (w *worker) commitNewWork(ctx consensus.Cancel, interrupt *int32, noempty bool, timestamp int64) {
	select {
	case <-ctx.Done():
		return
	default:
	}

	w.mu.RLock()
	defer w.mu.RUnlock()

	tstart := time.Now()
	parent := w.chain.CurrentBlock()

	if parent.Time() >= uint64(timestamp) {
		timestamp = int64(parent.Time() + 1)
	}

	num := parent.Number()
	header := &types.Header{
		ParentHash: parent.Hash(),
		Number:     num.Add(num, common.Big1),
		GasLimit:   core.CalcGasLimit(parent.GasUsed(), parent.GasLimit(), w.config.GasFloor, w.config.GasCeil),
		Extra:      w.extra,
		Time:       uint64(timestamp),
	}

	// Only set the coinbase if our consensus engine is running (avoid spurious block rewards)
	if w.isRunning() {
		if w.coinbase == (common.Address{}) {
			log.Error("Refusing to mine without etherbase")
			ctx.CancelFunc()
			return
		}
		header.Coinbase = w.coinbase
	}

	if err := w.engine.Prepare(w.chain, header); err != nil {
		log.Error("Failed to prepare header for mining",
			"err", err,
			"headerNumber", header.Number.Uint64(),
			"headerRoot", header.Root.String(),
			"headerParentHash", header.ParentHash.String(),
			"parentNumber", parent.Number().Uint64(),
			"parentHash", parent.Hash().String(),
			"callers", debug.Callers(10))
		ctx.CancelFunc()
		return
	}

	// If we are care about TheDAO hard-fork check whether to override the extra-data or not
	if daoBlock := w.chainConfig.DAOForkBlock; daoBlock != nil {
		// Check whether the block is among the fork extra-override range
		limit := new(big.Int).Add(daoBlock, params.DAOForkExtraRange)
		if header.Number.Cmp(daoBlock) >= 0 && header.Number.Cmp(limit) < 0 {
			// Depending whether we support or oppose the fork, override differently
			if w.chainConfig.DAOForkSupport {
				header.Extra = common.CopyBytes(params.DAOForkBlockExtra)
			} else if bytes.Equal(header.Extra, params.DAOForkBlockExtra) {
				header.Extra = []byte{} // If miner opposes, don't let it use the reserved extra-data
			}
		}
	}
	// Could potentially happen if starting to mine in an odd state.
	err := w.makeCurrent(ctx, parent, header)
	if err != nil {
		log.Error("Failed to create mining context", "err", err)
		ctx.CancelFunc()
		return
	}

	// Create the current work task and check any fork transitions needed
	env := w.current
	if w.chainConfig.DAOForkSupport && w.chainConfig.DAOForkBlock != nil && w.chainConfig.DAOForkBlock.Cmp(header.Number) == 0 {
		misc.ApplyDAOHardFork(env.state)
	}
	// Accumulate the miningUncles for the current block
	uncles := make([]*types.Header, 0, 2)
	commitUncles := func(u *miningUncles) {
		u.Lock()
		defer u.Unlock()

		for _, blocks := range []map[common.Hash]*types.Block{u.localUncles, u.remoteUncles} {
			// Clean up stale uncle blocks first
			for hash, uncle := range blocks {
				if uncle.NumberU64()+staleThreshold <= header.Number.Uint64() {
					delete(blocks, hash)
				}
			}
			for hash, uncle := range blocks {
				if len(uncles) == 2 {
					break
				}
				if err = w.commitUncle(env, uncle.Header()); err != nil {
					log.Trace("Possible uncle rejected", "hash", hash, "reason", err)
				} else {
					log.Debug("Committing new uncle to block", "hash", hash)
					uncles = append(uncles, uncle.Header())
				}
			}
		}
	}

	// Prefer to locally generated uncle
	commitUncles(w.uncles)

	// Create an empty block based on temporary copied state for
	// sealing in advance without waiting block execution finished.
	if !noempty && atomic.LoadUint32(&w.noempty) == 0 {
		now := time.Now()
		if err = w.commit(ctx, uncles, false, tstart); err != nil {
			log.Error("Failed to commit empty block", "err", err)
			ctx.CancelFunc()
		}
		log.Info("Commit an empty block", "number", header.Number, "duration", time.Since(now))
	}

	// Fill the block with all available pending transactions.
	pending, err := w.eth.TxPool().Pending()
	if err != nil {
		log.Error("Failed to fetch pending transactions", "err", err)
		ctx.CancelFunc()
		return
	}
	// Short circuit if there is no available pending transactions.
	// But if we disable empty precommit already, ignore it. Since
	// empty block is necessary to keep the liveness of the network.
	if len(pending) == 0 && atomic.LoadUint32(&w.noempty) == 0 {
		w.updateSnapshot()
		return
	}

	// Split the pending transactions into locals and remotes
	localTxs, remoteTxs := types.TransactionsGroupedBySender{}, types.TransactionsGroupedBySender{}
	txPoolLocals := w.eth.TxPool().Locals()
	for _, txs := range pending {
		from, _ := types.Sender(w.current.signer, txs[0])
		isLocal := false
		for _, local := range txPoolLocals {
			if local == from {
				isLocal = true
				break
			}
		}

		if isLocal {
			localTxs = append(localTxs, txs)
		} else {
			remoteTxs = append(remoteTxs, txs)
		}
	}
	if len(localTxs) > 0 {
		txs := types.NewTransactionsByPriceAndNonce(w.current.signer, localTxs)
		if w.commitTransactions(txs, w.coinbase, interrupt) {
			return
		}
	}
	if len(remoteTxs) > 0 {
		txs := types.NewTransactionsByPriceAndNonce(w.current.signer, remoteTxs)
		if w.commitTransactions(txs, w.coinbase, interrupt) {
			return
		}
	}

	now := time.Now()
	if err = w.commit(ctx, uncles, true, tstart); err != nil {
		log.Error("Failed to commit block", "err", err)
		ctx.CancelFunc()
	}
	log.Info("Commit a block with transactions", "number", header.Number, "duration", time.Since(now))
}

// commit runs any post-transaction state modifications, assembles the final block
// and commits new work if consensus engine is running.
func (w *worker) commit(ctx consensus.Cancel, uncles []*types.Header, update bool, start time.Time) error {
	// Deep copy receipts here to avoid interaction between different tasks.
	receipts := copyReceipts(w.current.receipts)

	s := w.current.state

	block, err := NewBlock(w.engine, s, w.current.tds, w.chain.Config(), w.current.GetHeader(), w.current.txs, uncles, w.current.receipts)
	if err != nil {
		return err
	}

	w.current.SetHeader(block.Header())

	if w.isRunning() {
		select {
		case w.taskCh <- &task{receipts: receipts, state: s, tds: w.current.tds, block: block, createdAt: time.Now(), ctx: ctx}:
			log.Warn("mining: worker task event",
				"number", block.NumberU64(),
				"hash", block.Hash().String(),
				"parentHash", block.ParentHash().String(),
			)

			log.Info("Commit new mining work", "number", block.Number(), "sealhash", w.engine.SealHash(block.Header()),
				"uncles", len(uncles), "txs", w.current.tcount,
				"gas", block.GasUsed(), "fees", totalFees(block, receipts),
				"elapsed", common.PrettyDuration(time.Since(start)))

		case <-w.exitCh:
			log.Info("Worker has exited")
		}
	}
	if update {
		w.updateSnapshot()
	}
	return nil
}

// copyReceipts makes a deep copy of the given receipts.
func copyReceipts(receipts []*types.Receipt) []*types.Receipt {
	result := make([]*types.Receipt, len(receipts))
	for i, l := range receipts {
		cpy := *l
		result[i] = &cpy
	}
	return result
}

func (w *worker) getCanonicalChainContext() consensus.Cancel {
	ctx := consensus.NewCancel()

	w.canonicalMiningMu.Lock()
	w.canonicalMining = append(w.canonicalMining, ctx)
	w.canonicalMiningMu.Unlock()

	return ctx
}

func (w *worker) clearCanonicalChainContext() {
	w.canonicalMiningMu.Lock()
	defer w.canonicalMiningMu.Unlock()

	for _, ctx := range w.canonicalMining {
		ctx.CancelFunc()
	}
	w.canonicalMining = nil
}

// totalFees computes total consumed fees in ETH. Block transactions and receipts have to have the same order.
func totalFees(block *types.Block, receipts []*types.Receipt) *big.Float {
	feesWei := new(big.Int)
	for i, tx := range block.Transactions() {
		feesWei.Add(feesWei, new(big.Int).Mul(new(big.Int).SetUint64(receipts[i].GasUsed), tx.GasPrice().ToBig()))
	}
	return new(big.Float).Quo(new(big.Float).SetInt(feesWei), new(big.Float).SetInt(big.NewInt(params.Ether)))
}

func NewBlock(engine consensus.Engine, s *state.IntraBlockState, tds *state.TrieDbState, chainConfig *params.ChainConfig, header *types.Header, txs []*types.Transaction, uncles []*types.Header, receipts []*types.Receipt) (*types.Block, error) {
	block, err := engine.FinalizeAndAssemble(chainConfig, header, s, txs, uncles, receipts)
	if err != nil {
		return nil, err
	}

	ctx := chainConfig.WithEIPsFlags(context.Background(), header.Number)
	if err = s.FinalizeTx(ctx, tds.TrieStateWriter()); err != nil {
		return nil, err
	}

	if _, err = tds.ResolveStateTrie(false, false); err != nil {
		return nil, fmt.Errorf("newBlock on %s: %w", header.Number.String(), err)
	}

	root, err := tds.CalcTrieRoots(false)
	if err != nil {
		return nil, err
	}

	header = block.Header()
	header.Root = root

	return types.NewBlock(header, txs, uncles, receipts), nil
}

func GetState(blockchain *core.BlockChain, parent *types.Block) (*state.IntraBlockState, *state.TrieDbState, error) {
	current := blockchain.CurrentBlock()
	if current.Number().Cmp(parent.Number()) != 0 || current.Root() != parent.Root() {
		log.Error("mining not on a current chain",
			"currentNumber", current.Number().Uint64(),
			"parentNumber", parent.Number().Uint64(),
			"currentRoot", current.Root().String(),
			"parentRoot", parent.Root().String(),
		)
		return nil, nil, errors.New("mining in an odd state")
	}

	tds, err := blockchain.GetTrieDbState()
	if err != nil {
		return nil, nil, err
	}

	tds = tds.WithNewBuffer()
	tds.SetResolveReads(false)
	tds.SetNoHistory(true)

	statedb := state.New(tds)

	return statedb, tds, nil
}<|MERGE_RESOLUTION|>--- conflicted
+++ resolved
@@ -590,67 +590,6 @@
 	}
 }
 
-<<<<<<< HEAD
-func (w *worker) insertToChain(result consensus.ResultWithContext, createdAt time.Time, sealHash common.Hash, task *task, directInsert bool) {
-	// Short circuit when receiving empty result.
-	if result.Block == nil {
-		return
-	}
-	block := result.Block
-
-	// Short circuit when receiving duplicate result caused by resubmitting.
-	if w.chain.HasBlock(block.Hash(), block.NumberU64()) {
-		log.Warn("Duplicate result caused by resubmitting", "number", block.NumberU64(), "hash", block.Hash().String())
-		return
-	}
-
-	// Different block could share same sealhash, deep copy here to prevent write-write conflict.
-	if directInsert {
-		var (
-			receipts = make([]*types.Receipt, len(task.receipts))
-			logs     = make([]*types.Log, len(task.receipts))
-		)
-		hash := block.Hash()
-
-		for i, receipt := range task.receipts {
-			// add block location fields
-			receipt.BlockHash = hash
-			receipt.BlockNumber = block.Number()
-			receipt.TransactionIndex = uint(i)
-
-			receipts[i] = new(types.Receipt)
-			*receipts[i] = *receipt
-
-			// Update the block hash in all logs since it is now available and not when the
-			// receipt/log of individual transactions were created.
-			for _, log := range receipt.Logs {
-				log.BlockHash = hash
-			}
-			logs = append(logs, receipt.Logs...)
-		}
-
-		// Commit block and state to database.
-		_, err := w.chain.WriteBlockWithState(result.Cancel, block, receipts, logs, task.state, task.tds, true)
-		if err != nil {
-			log.Error("Failed writing block with state", "err", err)
-			return
-		}
-
-		log.Info("Successfully sealed new block", "number", block.Number(), "sealhash", sealHash, "hash", block.Hash(),
-			"elapsed", common.PrettyDuration(time.Since(createdAt)), "difficulty", block.Difficulty())
-	} else {
-		if _, err := stagedsync.InsertBlockInStages(w.chain.ChainDb(), w.chain.Config(), &vm.Config{}, w.engine, w.engine, block, true /* checkRoot */); err != nil {
-			log.Error("Failed writing block to chain", "err", err)
-			return
-		}
-	}
-
-	// Broadcast the block and announce chain insertion event
-	_ = w.mux.Post(core.NewMinedBlockEvent{Block: block})
-}
-
-=======
->>>>>>> 6af12888
 // makeCurrent creates a new environment for the current cycle.
 func (w *worker) makeCurrent(ctx consensus.Cancel, parent *types.Block, header *types.Header) error {
 	select {
