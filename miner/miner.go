// Copyright 2014 The go-ethereum Authors
// This file is part of the go-ethereum library.
//
// The go-ethereum library is free software: you can redistribute it and/or modify
// it under the terms of the GNU Lesser General Public License as published by
// the Free Software Foundation, either version 3 of the License, or
// (at your option) any later version.
//
// The go-ethereum library is distributed in the hope that it will be useful,
// but WITHOUT ANY WARRANTY; without even the implied warranty of
// MERCHANTABILITY or FITNESS FOR A PARTICULAR PURPOSE. See the
// GNU Lesser General Public License for more details.
//
// You should have received a copy of the GNU Lesser General Public License
// along with the go-ethereum library. If not, see <http://www.gnu.org/licenses/>.

// Package miner implements Ethereum block creation and mining.
package miner

import (
	"fmt"
	"sync"
	"time"

	"github.com/ledgerwatch/turbo-geth/common"
	"github.com/ledgerwatch/turbo-geth/consensus"
	"github.com/ledgerwatch/turbo-geth/consensus/process"
	"github.com/ledgerwatch/turbo-geth/core"
	"github.com/ledgerwatch/turbo-geth/core/state"
	"github.com/ledgerwatch/turbo-geth/core/types"
	"github.com/ledgerwatch/turbo-geth/eth/downloader"
	"github.com/ledgerwatch/turbo-geth/event"
	"github.com/ledgerwatch/turbo-geth/log"
	"github.com/ledgerwatch/turbo-geth/params"
)

// Backend wraps all methods required for mining.
type Backend interface {
	BlockChain() *core.BlockChain
	TxPool() *core.TxPool
}

// Miner creates blocks and searches for proof-of-work values.
type Miner struct {
	mux        *event.TypeMux
	worker     *worker
	coinbase   common.Address
	coinbaseMu sync.RWMutex
	eth        Backend
	engine     consensus.Engine
	exitCh     chan struct{}
	startCh    chan common.Address
	stopCh     chan struct{}
}

<<<<<<< HEAD
func New(eth Backend, config *Config, chainConfig *params.ChainConfig, mux *event.TypeMux, engine *process.RemoteEngine, isLocalBlock func(block *types.Block) bool) *Miner {
=======
func New(eth Backend, config *params.MiningConfig, chainConfig *params.ChainConfig, mux *event.TypeMux, engine consensus.Engine, isLocalBlock func(block *types.Block) bool) *Miner {
>>>>>>> bedf092c
	miner := &Miner{
		eth:     eth,
		mux:     mux,
		engine:  engine,
		exitCh:  make(chan struct{}),
		startCh: make(chan common.Address),
		stopCh:  make(chan struct{}),
		worker:  newWorker(config, chainConfig, engine, eth, mux, hooks{isLocalBlock: isLocalBlock}, false),
	}
	go miner.update()

	return miner
}

// update keeps track of the downloader events. Please be aware that this is a one shot type of update loop.
// It's entered once and as soon as `Done` or `Failed` has been broadcasted the events are unregistered and
// the loop is exited. This to prevent a major security vuln where external parties can DOS you with blocks
// and halt your mining operation for as long as the DOS continues.
func (miner *Miner) update() {
	events := miner.mux.Subscribe(downloader.StartEvent{}, downloader.DoneEvent{}, downloader.FailedEvent{})
	defer func() {
		if !events.Closed() {
			events.Unsubscribe()
		}
	}()

	shouldStart := false
	canStart := true
	dlEventCh := events.Chan()
	for {
		select {
		case ev := <-dlEventCh:
			if ev == nil {
				// Unsubscription done, stop listening
				dlEventCh = nil
				continue
			}
			switch ev.Data.(type) {
			case downloader.StartEvent:
				wasMining := miner.Mining()
				miner.worker.stop()
				canStart = false
				if wasMining {
					// Resume mining after sync was finished
					shouldStart = true
					log.Info("Mining aborted due to sync")
				}
			case downloader.FailedEvent:
				canStart = true
				if shouldStart {
					miner.SetEtherbase(miner.coinbase)
					miner.worker.start()
				}
			case downloader.DoneEvent:
				canStart = true
				if shouldStart {
					miner.SetEtherbase(miner.coinbase)
					miner.worker.start()
				}
				// Stop reacting to downloader events
				events.Unsubscribe()
			}
		case addr := <-miner.startCh:
			miner.SetEtherbase(addr)
			if canStart {
				miner.worker.start()
			}
			shouldStart = true
		case <-miner.stopCh:
			shouldStart = false
			miner.worker.stop()
		case <-miner.exitCh:
			miner.worker.close()
			return
		}
	}
}

func (miner *Miner) Start(coinbase common.Address) {
	miner.startCh <- coinbase
}

func (miner *Miner) Stop() {
	miner.stopCh <- struct{}{}
}

func (miner *Miner) Close() {
	common.SafeClose(miner.exitCh)
	miner.engine.Close()
}

func (miner *Miner) Mining() bool {
	return miner.worker.isRunning()
}

func (miner *Miner) HashRate() uint64 {
	if pow, ok := miner.engine.(consensus.PoW); ok {
		return uint64(pow.Hashrate())
	}
	return 0
}

func (miner *Miner) SetExtra(extra []byte) error {
	if uint64(len(extra)) > params.MaximumExtraDataSize {
		return fmt.Errorf("extra exceeds max length. %d > %v", len(extra), params.MaximumExtraDataSize)
	}
	miner.worker.setExtra(extra)
	return nil
}

// SetRecommitInterval sets the interval for sealing work resubmitting.
func (miner *Miner) SetRecommitInterval(interval time.Duration) {
	miner.worker.setRecommitInterval(interval)
}

// Pending returns the currently pending block and associated state.
func (miner *Miner) Pending() (*types.Block, *state.IntraBlockState, *state.TrieDbState) {
	return miner.worker.pending()
}

// PendingBlock returns the currently pending block.
//
// Note, to access both the pending block and the pending state
// simultaneously, please use Pending(), as the pending state can
// change between multiple method calls

func (miner *Miner) PendingBlock() *types.Block {
	return miner.worker.pendingBlock()
}

func (miner *Miner) SetEtherbase(addr common.Address) {
	miner.coinbase = addr
	miner.worker.setEtherbase(addr)
}

// EnablePreseal turns on the preseal mining feature. It's enabled by default.
// Note this function shouldn't be exposed to API, it's unnecessary for users
// (miners) to actually know the underlying detail. It's only for outside project
// which uses this library.
func (miner *Miner) EnablePreseal() {
	miner.worker.enablePreseal()
}

// DisablePreseal turns off the preseal mining feature. It's necessary for some
// fake consensus engine which can seal blocks instantaneously.
// Note this function shouldn't be exposed to API, it's unnecessary for users
// (miners) to actually know the underlying detail. It's only for outside project
// which uses this library.
func (miner *Miner) DisablePreseal() {
	miner.worker.disablePreseal()
}

// SubscribePendingLogs starts delivering logs from pending transactions
// to the given channel.
func (miner *Miner) SubscribePendingLogs(ch chan<- []*types.Log) event.Subscription {
	return miner.worker.pendingLogsFeed.Subscribe(ch)
}<|MERGE_RESOLUTION|>--- conflicted
+++ resolved
@@ -53,11 +53,7 @@
 	stopCh     chan struct{}
 }
 
-<<<<<<< HEAD
-func New(eth Backend, config *Config, chainConfig *params.ChainConfig, mux *event.TypeMux, engine *process.RemoteEngine, isLocalBlock func(block *types.Block) bool) *Miner {
-=======
-func New(eth Backend, config *params.MiningConfig, chainConfig *params.ChainConfig, mux *event.TypeMux, engine consensus.Engine, isLocalBlock func(block *types.Block) bool) *Miner {
->>>>>>> bedf092c
+func New(eth Backend, config *params.MiningConfig, chainConfig *params.ChainConfig, mux *event.TypeMux, engine *process.RemoteEngine, isLocalBlock func(block *types.Block) bool) *Miner {
 	miner := &Miner{
 		eth:     eth,
 		mux:     mux,
