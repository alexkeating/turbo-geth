// Copyright 2015 The go-ethereum Authors
// This file is part of the go-ethereum library.
//
// The go-ethereum library is free software: you can redistribute it and/or modify
// it under the terms of the GNU Lesser General Public License as published by
// the Free Software Foundation, either version 3 of the License, or
// (at your option) any later version.
//
// The go-ethereum library is distributed in the hope that it will be useful,
// but WITHOUT ANY WARRANTY; without even the implied warranty of
// MERCHANTABILITY or FITNESS FOR A PARTICULAR PURPOSE. See the
// GNU Lesser General Public License for more details.
//
// You should have received a copy of the GNU Lesser General Public License
// along with the go-ethereum library. If not, see <http://www.gnu.org/licenses/>.

package backends

import (
	"context"
	"errors"
	"fmt"
	"math/big"
	"sync"
	"time"

	"github.com/holiman/uint256"

	ethereum "github.com/ledgerwatch/turbo-geth"
	"github.com/ledgerwatch/turbo-geth/accounts/abi"
	"github.com/ledgerwatch/turbo-geth/accounts/abi/bind"
	"github.com/ledgerwatch/turbo-geth/common"
	"github.com/ledgerwatch/turbo-geth/common/hexutil"
	"github.com/ledgerwatch/turbo-geth/common/math"
	"github.com/ledgerwatch/turbo-geth/common/u256"
	"github.com/ledgerwatch/turbo-geth/consensus"
	"github.com/ledgerwatch/turbo-geth/consensus/ethash"
	"github.com/ledgerwatch/turbo-geth/consensus/process"
	"github.com/ledgerwatch/turbo-geth/core"
	"github.com/ledgerwatch/turbo-geth/core/bloombits"
	"github.com/ledgerwatch/turbo-geth/core/rawdb"
	"github.com/ledgerwatch/turbo-geth/core/state"
	"github.com/ledgerwatch/turbo-geth/core/types"
	"github.com/ledgerwatch/turbo-geth/core/vm"
	"github.com/ledgerwatch/turbo-geth/eth/filters"
	"github.com/ledgerwatch/turbo-geth/eth/stagedsync"
	"github.com/ledgerwatch/turbo-geth/ethdb"
	"github.com/ledgerwatch/turbo-geth/event"
	"github.com/ledgerwatch/turbo-geth/log"
	"github.com/ledgerwatch/turbo-geth/params"
	"github.com/ledgerwatch/turbo-geth/rpc"
)

// This nil assignment ensures at compile time that SimulatedBackend implements bind.ContractBackend.
var _ bind.ContractBackend = (*SimulatedBackend)(nil)

var (
	errBlockNumberUnsupported  = errors.New("simulatedBackend cannot access blocks other than the latest block")
	errBlockDoesNotExist       = errors.New("block does not exist in blockchain")
	errTransactionDoesNotExist = errors.New("transaction does not exist")
)

// SimulatedBackend implements bind.ContractBackend, simulating a blockchain in
// the background. Its main purpose is to allow for easy testing of contract bindings.
// Simulated backend implements the following interfaces:
// ChainReader, ChainStateReader, ContractBackend, ContractCaller, ContractFilterer, ContractTransactor,
// DeployBackend, GasEstimator, GasPricer, LogFilterer, PendingContractCaller, TransactionReader, and TransactionSender
type SimulatedBackend struct {
<<<<<<< HEAD
	database   *ethdb.ObjectDatabase // In memory database to store our testing data
	engine     *process.Consensus
	cons       consensus.Engine
	exit       chan struct{}
	blockchain *core.BlockChain // Ethereum blockchain to handle the consensus
=======
	database     *ethdb.ObjectDatabase // In memory database to store our testing data
	engine       consensus.Engine
	chainContext *core.TinyChainContext
>>>>>>> a913ae88

	mu              sync.Mutex
	prependBlock    *types.Block
	pendingReceipts types.Receipts
	pendingHeader   *types.Header
	gasPool         *core.GasPool
	pendingBlock    *types.Block // Currently pending block that will be imported on request
	pendingReader   *state.PlainStateReader
	pendingState    *state.IntraBlockState // Currently pending state that will be the active on request

	events *filters.EventSystem // Event system for filtering log events live

	config     *params.ChainConfig
	rmLogsFeed event.Feed
	chainFeed  event.Feed
	logsFeed   event.Feed
}

// NewSimulatedBackendWithDatabase creates a new binding backend based on the given database
// and uses a simulated blockchain for testing purposes.
// A simulated backend always uses chainID 1337.
func NewSimulatedBackendWithDatabase(database *ethdb.ObjectDatabase, alloc core.GenesisAlloc, gasLimit uint64) *SimulatedBackend {
	genesis := core.Genesis{Config: params.AllEthashProtocolChanges, GasLimit: gasLimit, Alloc: alloc}
	genesisBlock := genesis.MustCommit(database)
	engine := ethash.NewFaker()
<<<<<<< HEAD

	exit := make(chan struct{})
	eng := process.NewConsensusProcess(engine, genesis.Config, exit)

	txCacher := core.NewTxSenderCacher(runtime.NumCPU())
	blockchain, err := core.NewBlockChain(database, nil, genesis.Config, engine, vm.Config{}, nil, txCacher)
	if err != nil {
		panic(fmt.Sprintf("%v", err))
	}
	blockchain.EnableReceipts(true)
=======
	cc := &core.TinyChainContext{}
	cc.SetDB(database)
	cc.SetEngine(engine)
>>>>>>> a913ae88

	backend := &SimulatedBackend{
		prependBlock: genesisBlock,
		database:     database,
<<<<<<< HEAD
		engine:       eng,
		cons:         engine,
		exit:         exit,
		blockchain:   blockchain,
=======
		engine:       engine,
		chainContext: cc,
>>>>>>> a913ae88
		config:       genesis.Config,
	}
	backend.events = filters.NewEventSystem(&filterBackend{database, backend})
	backend.emptyPendingBlock()
	return backend
}

// NewSimulatedBackend creates a new binding backend using a simulated blockchain
// for testing purposes.
func NewSimulatedBackendWithConfig(alloc core.GenesisAlloc, config *params.ChainConfig, gasLimit uint64) *SimulatedBackend {
	database := ethdb.NewMemDatabase()
	genesis := core.Genesis{Config: config, GasLimit: gasLimit, Alloc: alloc}
	genesisBlock := genesis.MustCommit(database)
	engine := ethash.NewFaker()
	cc := &core.TinyChainContext{}
	cc.SetDB(database)
	cc.SetEngine(engine)

<<<<<<< HEAD
	exit := make(chan struct{})
	eng := process.NewConsensusProcess(engine, genesis.Config, exit)

	txCacher := core.NewTxSenderCacher(1)
	blockchain, err := core.NewBlockChain(database, nil, genesis.Config, engine, vm.Config{}, nil, txCacher)
	if err != nil {
		panic(err)
	}
	blockchain.EnableReceipts(true)
	backend := &SimulatedBackend{
		prependBlock: genesisBlock,
		database:     database,
		engine:       eng,
		cons:         engine,
		exit:         exit,
		blockchain:   blockchain,
=======
	backend := &SimulatedBackend{
		prependBlock: genesisBlock,
		database:     database,
		engine:       engine,
>>>>>>> a913ae88
		config:       genesis.Config,
		chainContext: cc,
	}
	backend.events = filters.NewEventSystem(&filterBackend{database, backend})
	backend.emptyPendingBlock()
	return backend
}

// A simulated backend always uses chainID 1337.
func NewSimulatedBackend(alloc core.GenesisAlloc, gasLimit uint64) *SimulatedBackend {
	return NewSimulatedBackendWithDatabase(ethdb.NewMemDatabase(), alloc, gasLimit)
}

func (b *SimulatedBackend) DB() ethdb.Database {
	return b.database
}

// Close terminates the underlying blockchain's update loop.
func (b *SimulatedBackend) Close() error {
	b.database.Close()
	common.SafeClose(b.exit)
	return nil
}

// Commit imports all the pending transactions as a single block and starts a
// fresh new state.
func (b *SimulatedBackend) Commit() {
	//fmt.Printf("---- Start committing block %d\n", b.pendingBlock.NumberU64())
	b.mu.Lock()
	defer b.mu.Unlock()
<<<<<<< HEAD
	if _, err := stagedsync.InsertBlockInStages(b.database, b.config, &vm.Config{}, b.cons, b.engine, b.pendingBlock, false /* checkRoot */); err != nil {
=======
	if _, err := stagedsync.InsertBlockInStages(b.database, b.config, &vm.Config{}, b.engine, b.pendingBlock, false /* checkRoot */); err != nil {
>>>>>>> a913ae88
		panic(err)
	}
	//nolint:prealloc
	var allLogs []*types.Log
	for _, r := range b.pendingReceipts {
		allLogs = append(allLogs, r.Logs...)
	}
	b.logsFeed.Send(allLogs)
	//fmt.Printf("---- End committing block %d\n", b.pendingBlock.NumberU64())
	b.prependBlock = b.pendingBlock
	b.emptyPendingBlock()
}

// Rollback aborts all pending transactions, reverting to the last committed state.
func (b *SimulatedBackend) Rollback() {
	b.mu.Lock()
	defer b.mu.Unlock()

	b.emptyPendingBlock()
}

func (b *SimulatedBackend) emptyPendingBlock() {
	blocks, receipts, _ := core.GenerateChain(b.config, b.prependBlock, ethash.NewFaker(), b.database, 1, func(int, *core.BlockGen) {}, false /* intermediateHashes */)
	b.pendingBlock = blocks[0]
	b.pendingReceipts = receipts[0]
	b.pendingHeader = b.pendingBlock.Header()
	b.gasPool = new(core.GasPool).AddGas(b.pendingHeader.GasLimit)
	b.pendingReader = state.NewPlainStateReader(b.database)
	b.pendingState = state.New(b.pendingReader)
}

// stateByBlockNumber retrieves a state by a given blocknumber.
func (b *SimulatedBackend) stateByBlockNumber(db ethdb.Database, blockNumber *big.Int) *state.IntraBlockState {
	if blockNumber == nil || blockNumber.Cmp(b.pendingBlock.Number()) == 0 {
		return state.New(state.NewPlainDBState(db, b.pendingBlock.NumberU64()))
	}
	return state.New(state.NewPlainDBState(db, uint64(blockNumber.Int64())))
}

// CodeAt returns the code associated with a certain account in the blockchain.
func (b *SimulatedBackend) CodeAt(ctx context.Context, contract common.Address, blockNumber *big.Int) ([]byte, error) {
	b.mu.Lock()
	defer b.mu.Unlock()

	dbtx, err1 := b.database.Begin(ctx, ethdb.RO)
	if err1 != nil {
		return nil, err1
	}
	defer dbtx.Rollback()
	stateDB := b.stateByBlockNumber(dbtx, blockNumber)
	return stateDB.GetCode(contract), nil
}

// BalanceAt returns the wei balance of a certain account in the blockchain.
func (b *SimulatedBackend) BalanceAt(ctx context.Context, contract common.Address, blockNumber *big.Int) (*uint256.Int, error) {
	b.mu.Lock()
	defer b.mu.Unlock()

	dbtx, err1 := b.database.Begin(ctx, ethdb.RO)
	if err1 != nil {
		return nil, err1
	}
	defer dbtx.Rollback()
	stateDB := b.stateByBlockNumber(dbtx, blockNumber)
	return stateDB.GetBalance(contract), nil
}

// NonceAt returns the nonce of a certain account in the blockchain.
func (b *SimulatedBackend) NonceAt(ctx context.Context, contract common.Address, blockNumber *big.Int) (uint64, error) {
	b.mu.Lock()
	defer b.mu.Unlock()

	dbtx, err1 := b.database.Begin(ctx, ethdb.RO)
	if err1 != nil {
		return 0, err1
	}
	defer dbtx.Rollback()
	stateDB := b.stateByBlockNumber(dbtx, blockNumber)
	return stateDB.GetNonce(contract), nil
}

// StorageAt returns the value of key in the storage of an account in the blockchain.
func (b *SimulatedBackend) StorageAt(ctx context.Context, contract common.Address, key common.Hash, blockNumber *big.Int) ([]byte, error) {
	b.mu.Lock()
	defer b.mu.Unlock()

	dbtx, err1 := b.database.Begin(ctx, ethdb.RO)
	if err1 != nil {
		return nil, err1
	}
	defer dbtx.Rollback()
	stateDB := b.stateByBlockNumber(dbtx, blockNumber)
	var val uint256.Int
	stateDB.GetState(contract, &key, &val)
	return val.Bytes(), nil
}

// TransactionReceipt returns the receipt of a transaction.
func (b *SimulatedBackend) TransactionReceipt(ctx context.Context, txHash common.Hash) (*types.Receipt, error) {
	b.mu.Lock()
	defer b.mu.Unlock()

	receipt, _, _, _ := rawdb.ReadReceipt(b.database, txHash)
	return receipt, nil
}

// TransactionByHash checks the pool of pending transactions in addition to the
// blockchain. The isPending return value indicates whether the transaction has been
// mined yet. Note that the transaction may not be part of the canonical chain even if
// it's not pending.
func (b *SimulatedBackend) TransactionByHash(ctx context.Context, txHash common.Hash) (*types.Transaction, bool, error) {
	b.mu.Lock()
	defer b.mu.Unlock()

	tx := b.pendingBlock.Transaction(txHash)
	if tx != nil {
		return tx, true, nil
	}
	tx, _, _, _ = rawdb.ReadTransaction(b.database, txHash)
	if tx != nil {
		return tx, false, nil
	}
	return nil, false, ethereum.NotFound
}

// BlockByHash retrieves a block based on the block hash.
func (b *SimulatedBackend) BlockByHash(ctx context.Context, hash common.Hash) (*types.Block, error) {
	b.mu.Lock()
	defer b.mu.Unlock()

	if hash == b.pendingBlock.Hash() {
		return b.pendingBlock, nil
	}

	block, err := rawdb.ReadBlockByHash(b.database, hash)
	if err != nil {
		return nil, err
	}
	if block != nil {
		return block, nil
	}

	return nil, errBlockDoesNotExist
}

// BlockByNumber retrieves a block from the database by number, caching it
// (associated with its hash) if found.
func (b *SimulatedBackend) BlockByNumber(ctx context.Context, number *big.Int) (*types.Block, error) {
	b.mu.Lock()
	defer b.mu.Unlock()

	return b.blockByNumberNoLock(ctx, number)
}

// blockByNumberNoLock retrieves a block from the database by number, caching it
// (associated with its hash) if found without Lock.
func (b *SimulatedBackend) blockByNumberNoLock(_ context.Context, number *big.Int) (*types.Block, error) {
	if number == nil || number.Cmp(b.prependBlock.Number()) == 0 {
		return b.prependBlock, nil
	}

	hash, err := rawdb.ReadCanonicalHash(b.database, number.Uint64())
	if err != nil {
		return nil, err
	}
	block := rawdb.ReadBlock(b.database, hash, number.Uint64())
	if block == nil {
		return nil, errBlockDoesNotExist
	}

	return block, nil
}

// HeaderByHash returns a block header from the current canonical chain.
func (b *SimulatedBackend) HeaderByHash(ctx context.Context, hash common.Hash) (*types.Header, error) {
	b.mu.Lock()
	defer b.mu.Unlock()

	if hash == b.pendingBlock.Hash() {
		return b.pendingBlock.Header(), nil
	}

	number := rawdb.ReadHeaderNumber(b.database, hash)
	if number == nil {
		return nil, errBlockDoesNotExist
	}
	header := rawdb.ReadHeader(b.database, hash, *number)
	if header == nil {
		return nil, errBlockDoesNotExist
	}

	return header, nil
}

// HeaderByNumber returns a block header from the current canonical chain. If number is
// nil, the latest known header is returned.
func (b *SimulatedBackend) HeaderByNumber(ctx context.Context, number *big.Int) (*types.Header, error) {
	b.mu.Lock()
	defer b.mu.Unlock()

	if number == nil || number.Cmp(b.prependBlock.Number()) == 0 {
		return b.prependBlock.Header(), nil
	}
	hash, err := rawdb.ReadCanonicalHash(b.database, number.Uint64())
	if err != nil {
		return nil, err
	}
	header := rawdb.ReadHeader(b.database, hash, number.Uint64())
	return header, nil
}

// TransactionCount returns the number of transactions in a given block.
func (b *SimulatedBackend) TransactionCount(ctx context.Context, blockHash common.Hash) (uint, error) {
	b.mu.Lock()
	defer b.mu.Unlock()

	if blockHash == b.pendingBlock.Hash() {
		return uint(b.pendingBlock.Transactions().Len()), nil
	}

	block, err := rawdb.ReadBlockByHash(b.database, blockHash)
	if err != nil {
		return 0, err
	}
	if block == nil {
		return uint(0), errBlockDoesNotExist
	}

	return uint(block.Transactions().Len()), nil
}

// TransactionInBlock returns the transaction for a specific block at a specific index.
func (b *SimulatedBackend) TransactionInBlock(ctx context.Context, blockHash common.Hash, index uint) (*types.Transaction, error) {
	b.mu.Lock()
	defer b.mu.Unlock()

	if blockHash == b.pendingBlock.Hash() {
		transactions := b.pendingBlock.Transactions()
		if uint(len(transactions)) < index+1 {
			return nil, errTransactionDoesNotExist
		}

		return transactions[index], nil
	}

	block, err := rawdb.ReadBlockByHash(b.database, blockHash)
	if err != nil {
		return nil, err
	}
	if block == nil {
		return nil, errBlockDoesNotExist
	}

	transactions := block.Transactions()
	if uint(len(transactions)) < index+1 {
		return nil, errTransactionDoesNotExist
	}

	return transactions[index], nil
}

// PendingCodeAt returns the code associated with an account in the pending state.
func (b *SimulatedBackend) PendingCodeAt(ctx context.Context, contract common.Address) ([]byte, error) {
	b.mu.Lock()
	defer b.mu.Unlock()

	return b.pendingState.GetCode(contract), nil
}

func newRevertError(result *core.ExecutionResult) *revertError {
	reason, errUnpack := abi.UnpackRevert(result.Revert())
	err := errors.New("execution reverted")
	if errUnpack == nil {
		err = fmt.Errorf("execution reverted: %v", reason)
	}
	return &revertError{
		error:  err,
		reason: hexutil.Encode(result.Revert()),
	}
}

// revertError is an API error that encompasses an EVM revert with JSON error
// code and a binary data blob.
type revertError struct {
	error
	reason string // revert reason hex encoded
}

// ErrorCode returns the JSON error code for a revert.
// See: https://github.com/ethereum/wiki/wiki/JSON-RPC-Error-Codes-Improvement-Proposal
func (e *revertError) ErrorCode() int {
	return 3
}

// ErrorData returns the hex encoded revert reason.
func (e *revertError) ErrorData() interface{} {
	return e.reason
}

// CallContract executes a contract call.
func (b *SimulatedBackend) CallContract(ctx context.Context, call ethereum.CallMsg, blockNumber *big.Int) ([]byte, error) {
	b.mu.Lock()
	defer b.mu.Unlock()

	if blockNumber != nil && blockNumber.Cmp(b.pendingBlock.Number()) != 0 {
		return nil, errBlockNumberUnsupported
	}
	s := state.New(state.NewPlainStateReader(b.database))
	res, err := b.callContract(ctx, call, b.pendingBlock, s)
	if err != nil {
		return nil, err
	}
	// If the result contains a revert reason, try to unpack and return it.
	if len(res.Revert()) > 0 {
		return nil, newRevertError(res)
	}
	return res.Return(), res.Err
}

// PendingCallContract executes a contract call on the pending state.
func (b *SimulatedBackend) PendingCallContract(ctx context.Context, call ethereum.CallMsg) ([]byte, error) {
	b.mu.Lock()
	defer b.mu.Unlock()
	defer b.pendingState.RevertToSnapshot(b.pendingState.Snapshot())

	res, err := b.callContract(ctx, call, b.pendingBlock, b.pendingState)
	if err != nil {
		return nil, err
	}
	// If the result contains a revert reason, try to unpack and return it.
	if len(res.Revert()) > 0 {
		return nil, newRevertError(res)
	}
	return res.Return(), res.Err
}

// PendingNonceAt implements PendingStateReader.PendingNonceAt, retrieving
// the nonce currently pending for the account.
func (b *SimulatedBackend) PendingNonceAt(ctx context.Context, account common.Address) (uint64, error) {
	b.mu.Lock()
	defer b.mu.Unlock()

	return b.pendingState.GetNonce(account), nil
}

// SuggestGasPrice implements ContractTransactor.SuggestGasPrice. Since the simulated
// chain doesn't have miners, we just return a gas price of 1 for any call.
func (b *SimulatedBackend) SuggestGasPrice(ctx context.Context) (*big.Int, error) {
	return big.NewInt(1), nil
}

// EstimateGas executes the requested code against the currently pending block/state and
// returns the used amount of gas.
func (b *SimulatedBackend) EstimateGas(ctx context.Context, call ethereum.CallMsg) (uint64, error) {
	b.mu.Lock()
	defer b.mu.Unlock()

	// Determine the lowest and highest possible gas limits to binary search in between
	var (
		lo  = params.TxGas - 1
		hi  uint64
		cap uint64
	)
	if call.Gas >= params.TxGas {
		hi = call.Gas
	} else {
		hi = b.pendingBlock.GasLimit()
	}
	// Recap the highest gas allowance with account's balance.
	if call.GasPrice != nil && call.GasPrice.BitLen() != 0 {
		balance := b.pendingState.GetBalance(call.From) // from can't be nil
		available := balance.ToBig()
		if call.Value != nil {
			if call.Value.ToBig().Cmp(available) >= 0 {
				return 0, errors.New("insufficient funds for transfer")
			}
			available.Sub(available, call.Value.ToBig())
		}
		allowance := new(big.Int).Div(available, call.GasPrice.ToBig())
		if allowance.IsUint64() && hi > allowance.Uint64() {
			transfer := call.Value
			if transfer == nil {
				transfer = new(uint256.Int)
			}
			log.Warn("Gas estimation capped by limited funds", "original", hi, "balance", balance,
				"sent", transfer, "gasprice", call.GasPrice, "fundable", allowance)
			hi = allowance.Uint64()
		}
	}
	cap = hi
	b.pendingState.Prepare(common.Hash{}, common.Hash{}, len(b.pendingBlock.Transactions()))

	// Create a helper to check if a gas allowance results in an executable transaction
	executable := func(gas uint64) (bool, *core.ExecutionResult, error) {
		call.Gas = gas

		snapshot := b.pendingState.Snapshot()
		res, err := b.callContract(ctx, call, b.pendingBlock, b.pendingState)
		b.pendingState.RevertToSnapshot(snapshot)

		if err != nil {
			if errors.Is(err, core.ErrIntrinsicGas) {
				return true, nil, nil // Special case, raise gas limit
			}
			return true, nil, err // Bail out
		}
		return res.Failed(), res, nil
	}
	// Execute the binary search and hone in on an executable gas limit
	for lo+1 < hi {
		mid := (hi + lo) / 2
		failed, _, err := executable(mid)

		// If the error is not nil(consensus error), it means the provided message
		// call or transaction will never be accepted no matter how much gas it is
		// assigned. Return the error directly, don't struggle any more
		if err != nil {
			return 0, err
		}
		if failed {
			lo = mid
		} else {
			hi = mid
		}
	}
	// Reject the transaction as invalid if it still fails at the highest allowance
	if hi == cap {
		failed, result, err := executable(hi)
		if err != nil {
			return 0, err
		}
		if failed {
			if result != nil && result.Err != vm.ErrOutOfGas {
				if len(result.Revert()) > 0 {
					return 0, newRevertError(result)
				}
				return 0, result.Err
			}
			// Otherwise, the specified gas cap is too low
			return 0, fmt.Errorf("gas required exceeds allowance (%d)", cap)
		}
	}
	return hi, nil
}

// callContract implements common code between normal and pending contract calls.
// state is modified during execution, make sure to copy it if necessary.
func (b *SimulatedBackend) callContract(_ context.Context, call ethereum.CallMsg, block *types.Block, statedb *state.IntraBlockState) (*core.ExecutionResult, error) {
	// Ensure message is initialized properly.
	if call.GasPrice == nil {
		call.GasPrice = u256.Num1
	}
	if call.Gas == 0 {
		call.Gas = 50000000
	}
	if call.Value == nil {
		call.Value = new(uint256.Int)
	}
	// Set infinite balance to the fake caller account.
	from := statedb.GetOrNewStateObject(call.From)
	from.SetBalance(uint256.NewInt().SetAllOne())
	// Execute the call.
	msg := callMsg{call}

	txContext := core.NewEVMTxContext(msg)
	evmContext := core.NewEVMBlockContext(block.Header(), b.chainContext.GetHeader, b.chainContext.Engine(), nil)
	// Create a new environment which holds all relevant information
	// about the transaction and calling mechanisms.
	vmEnv := vm.NewEVM(evmContext, txContext, statedb, b.config, vm.Config{})
	gasPool := new(core.GasPool).AddGas(math.MaxUint64)

	return core.NewStateTransition(vmEnv, msg, gasPool).TransitionDb(true /* refunds */, false /* gasBailout */)
}

// SendTransaction updates the pending block to include the given transaction.
// It panics if the transaction is invalid.
func (b *SimulatedBackend) SendTransaction(ctx context.Context, tx *types.Transaction) error {
	b.mu.Lock()
	defer b.mu.Unlock()

	// Check transaction validity.
	block := rawdb.ReadCurrentBlock(b.database)
	signer := types.MakeSigner(b.config, block.Number())
	sender, senderErr := types.Sender(signer, tx)
	if senderErr != nil {
		return fmt.Errorf("invalid transaction: %v", senderErr)
	}
	nonce := b.pendingState.GetNonce(sender)
	if tx.Nonce() != nonce {
		return fmt.Errorf("invalid transaction nonce: got %d, want %d", tx.Nonce(), nonce)
	}

	b.pendingState.Prepare(tx.Hash(), common.Hash{}, len(b.pendingBlock.Transactions()))
	//fmt.Printf("==== Start producing block %d, header: %d\n", b.pendingBlock.NumberU64(), b.pendingHeader.Number.Uint64())
	if _, err := core.ApplyTransaction(
		b.config, b.chainContext.GetHeader, b.chainContext.Engine(),
		&b.pendingHeader.Coinbase, b.gasPool,
		b.pendingState, state.NewNoopWriter(),
		b.pendingHeader, tx,
		&b.pendingHeader.GasUsed, vm.Config{}); err != nil {
		return err
	}
	//fmt.Printf("==== Start producing block %d\n", (b.prependBlock.NumberU64() + 1))
	blocks, receipts, err := core.GenerateChain(b.config, b.prependBlock, ethash.NewFaker(), b.database, 1, func(number int, block *core.BlockGen) {
		for _, tx := range b.pendingBlock.Transactions() {
			block.AddTxWithChain(b.chainContext.GetHeader, b.chainContext.Engine(), tx)
		}
		block.AddTxWithChain(b.chainContext.GetHeader, b.chainContext.Engine(), tx)
	}, false /* intermediateHashes */)
	if err != nil {
		return err
	}
	//fmt.Printf("==== End producing block %d\n", b.pendingBlock.NumberU64())
	b.pendingBlock = blocks[0]
	b.pendingReceipts = receipts[0]
	b.pendingHeader = b.pendingBlock.Header()
	return nil
}

// FilterLogs executes a log filter operation, blocking during execution and
// returning all the results in one batch.
//
// TODO(karalabe): Deprecate when the subscription one can return past data too.
func (b *SimulatedBackend) FilterLogs(ctx context.Context, query ethereum.FilterQuery) ([]types.Log, error) {
	var filter *filters.Filter
	if query.BlockHash != nil {
		// Block filter requested, construct a single-shot filter
		filter = filters.NewBlockFilter(&filterBackend{b.database, b}, *query.BlockHash, query.Addresses, query.Topics)
	} else {
		// Initialize unset filter boundaries to run from genesis to chain head
		from := int64(0)
		if query.FromBlock != nil {
			from = query.FromBlock.Int64()
		}
		to := int64(-1)
		if query.ToBlock != nil {
			to = query.ToBlock.Int64()
		}
		// Construct the range filter
		filter = filters.NewRangeFilter(&filterBackend{b.database, b}, from, to, query.Addresses, query.Topics)
	}
	// Run the filter and return all the logs
	logs, err := filter.Logs(ctx)
	if err != nil {
		return nil, err
	}
	res := make([]types.Log, len(logs))
	for i, nLog := range logs {
		res[i] = *nLog
	}
	return res, nil
}

// SubscribeFilterLogs creates a background log filtering operation, returning a
// subscription immediately, which can be used to stream the found events.
func (b *SimulatedBackend) SubscribeFilterLogs(ctx context.Context, query ethereum.FilterQuery, ch chan<- types.Log) (ethereum.Subscription, error) {
	// Subscribe to contract events
	sink := make(chan []*types.Log)

	sub, err := b.events.SubscribeLogs(query, sink)
	if err != nil {
		return nil, err
	}
	// Since we're getting logs in batches, we need to flatten them into a plain stream
	return event.NewSubscription(func(quit <-chan struct{}) error {
		defer sub.Unsubscribe()
		for {
			select {
			case logs := <-sink:
				for _, nlog := range logs {
					select {
					case ch <- *nlog:
					case err := <-sub.Err():
						return err
					case <-quit:
						return nil
					}
				}
			case err := <-sub.Err():
				return err
			case <-quit:
				return nil
			}
		}
	}), nil
}

// SubscribeNewHead returns an event subscription for a new header.
func (b *SimulatedBackend) SubscribeNewHead(ctx context.Context, ch chan<- *types.Header) (ethereum.Subscription, error) {
	// subscribe to a new head
	sink := make(chan *types.Header)
	sub := b.events.SubscribeNewHeads(sink)

	return event.NewSubscription(func(quit <-chan struct{}) error {
		defer sub.Unsubscribe()
		for {
			select {
			case head := <-sink:
				select {
				case ch <- head:
				case err := <-sub.Err():
					return err
				case <-quit:
					return nil
				}
			case err := <-sub.Err():
				return err
			case <-quit:
				return nil
			}
		}
	}), nil
}

// AdjustTime adds a time shift to the simulated clock.
// It can only be called on empty blocks.
func (b *SimulatedBackend) AdjustTime(adjustment time.Duration) error {
	b.mu.Lock()
	defer b.mu.Unlock()

	if len(b.pendingBlock.Transactions()) != 0 {
		return errors.New("could not adjust time on non-empty block")
	}

	blocks, _, err := core.GenerateChain(b.config, b.prependBlock, ethash.NewFaker(), b.database, 1, func(number int, block *core.BlockGen) {
		for _, tx := range b.pendingBlock.Transactions() {
			block.AddTxWithChain(b.chainContext.GetHeader, b.chainContext.Engine(), tx)
		}
		block.OffsetTime(int64(adjustment.Seconds()))
	}, false /* intermediateHashes */)
	if err != nil {
		return err
	}
	b.pendingBlock = blocks[0]
	b.pendingHeader = b.pendingBlock.Header()

	return nil
}

// callMsg implements core.Message to allow passing it as a transaction simulator.
type callMsg struct {
	ethereum.CallMsg
}

func (m callMsg) From() common.Address         { return m.CallMsg.From }
func (m callMsg) Nonce() uint64                { return 0 }
func (m callMsg) CheckNonce() bool             { return false }
func (m callMsg) To() *common.Address          { return m.CallMsg.To }
func (m callMsg) GasPrice() *uint256.Int       { return m.CallMsg.GasPrice }
func (m callMsg) Gas() uint64                  { return m.CallMsg.Gas }
func (m callMsg) Value() *uint256.Int          { return m.CallMsg.Value }
func (m callMsg) Data() []byte                 { return m.CallMsg.Data }
func (m callMsg) AccessList() types.AccessList { return m.CallMsg.AccessList }

// filterBackend implements filters.Backend to support filtering for logs without
// taking bloom-bits acceleration structures into account.
type filterBackend struct {
	db ethdb.Database
	b  *SimulatedBackend
}

func (fb *filterBackend) ChainDb() ethdb.Database { return fb.db }

func (fb *filterBackend) HeaderByNumber(ctx context.Context, block rpc.BlockNumber) (*types.Header, error) {
	if block == rpc.LatestBlockNumber {
		return fb.b.HeaderByNumber(ctx, nil)
	}
	return fb.b.HeaderByNumber(ctx, big.NewInt(block.Int64()))
}

func (fb *filterBackend) HeaderByHash(ctx context.Context, hash common.Hash) (*types.Header, error) {
	return fb.b.HeaderByHash(ctx, hash)
}

func (fb *filterBackend) GetReceipts(ctx context.Context, hash common.Hash) (types.Receipts, error) {
	number := rawdb.ReadHeaderNumber(fb.db, hash)
	if number == nil {
		return nil, nil
	}
	return rawdb.ReadReceipts(fb.db, hash, *number), nil
}

func (fb *filterBackend) GetLogs(ctx context.Context, hash common.Hash) ([][]*types.Log, error) {
	number := rawdb.ReadHeaderNumber(fb.db, hash)
	if number == nil {
		return nil, nil
	}
	receipts := rawdb.ReadReceipts(fb.db, hash, *number)
	if receipts == nil {
		return nil, nil
	}
	logs := make([][]*types.Log, len(receipts))
	for i, receipt := range receipts {
		logs[i] = receipt.Logs
	}
	return logs, nil
}

func (fb *filterBackend) SubscribeNewTxsEvent(ch chan<- core.NewTxsEvent) event.Subscription {
	return nullSubscription()
}

func (fb *filterBackend) SubscribeChainEvent(ch chan<- core.ChainEvent) event.Subscription {
	return fb.b.chainFeed.Subscribe(ch)
}

func (fb *filterBackend) SubscribeRemovedLogsEvent(ch chan<- core.RemovedLogsEvent) event.Subscription {
	return fb.b.rmLogsFeed.Subscribe(ch)
}

func (fb *filterBackend) SubscribeLogsEvent(ch chan<- []*types.Log) event.Subscription {
	return fb.b.logsFeed.Subscribe(ch)
}

func (fb *filterBackend) SubscribePendingLogsEvent(ch chan<- []*types.Log) event.Subscription {
	return nullSubscription()
}

func (fb *filterBackend) BloomStatus() (uint64, uint64) { return 4096, 0 }

func (fb *filterBackend) ServiceFilter(ctx context.Context, ms *bloombits.MatcherSession) {
	panic("not supported")
}

func nullSubscription() event.Subscription {
	return event.NewSubscription(func(quit <-chan struct{}) error {
		<-quit
		return nil
	})
}<|MERGE_RESOLUTION|>--- conflicted
+++ resolved
@@ -66,17 +66,11 @@
 // ChainReader, ChainStateReader, ContractBackend, ContractCaller, ContractFilterer, ContractTransactor,
 // DeployBackend, GasEstimator, GasPricer, LogFilterer, PendingContractCaller, TransactionReader, and TransactionSender
 type SimulatedBackend struct {
-<<<<<<< HEAD
-	database   *ethdb.ObjectDatabase // In memory database to store our testing data
+	database     *ethdb.ObjectDatabase // In memory database to store our testing data
 	engine     *process.Consensus
 	cons       consensus.Engine
 	exit       chan struct{}
-	blockchain *core.BlockChain // Ethereum blockchain to handle the consensus
-=======
-	database     *ethdb.ObjectDatabase // In memory database to store our testing data
-	engine       consensus.Engine
 	chainContext *core.TinyChainContext
->>>>>>> a913ae88
 
 	mu              sync.Mutex
 	prependBlock    *types.Block
@@ -102,35 +96,21 @@
 	genesis := core.Genesis{Config: params.AllEthashProtocolChanges, GasLimit: gasLimit, Alloc: alloc}
 	genesisBlock := genesis.MustCommit(database)
 	engine := ethash.NewFaker()
-<<<<<<< HEAD
 
 	exit := make(chan struct{})
 	eng := process.NewConsensusProcess(engine, genesis.Config, exit)
 
-	txCacher := core.NewTxSenderCacher(runtime.NumCPU())
-	blockchain, err := core.NewBlockChain(database, nil, genesis.Config, engine, vm.Config{}, nil, txCacher)
-	if err != nil {
-		panic(fmt.Sprintf("%v", err))
-	}
-	blockchain.EnableReceipts(true)
-=======
 	cc := &core.TinyChainContext{}
 	cc.SetDB(database)
 	cc.SetEngine(engine)
->>>>>>> a913ae88
 
 	backend := &SimulatedBackend{
 		prependBlock: genesisBlock,
 		database:     database,
-<<<<<<< HEAD
 		engine:       eng,
 		cons:         engine,
 		exit:         exit,
-		blockchain:   blockchain,
-=======
-		engine:       engine,
 		chainContext: cc,
->>>>>>> a913ae88
 		config:       genesis.Config,
 	}
 	backend.events = filters.NewEventSystem(&filterBackend{database, backend})
@@ -145,33 +125,20 @@
 	genesis := core.Genesis{Config: config, GasLimit: gasLimit, Alloc: alloc}
 	genesisBlock := genesis.MustCommit(database)
 	engine := ethash.NewFaker()
+
+	exit := make(chan struct{})
+	eng := process.NewConsensusProcess(engine, genesis.Config, exit)
+
 	cc := &core.TinyChainContext{}
 	cc.SetDB(database)
 	cc.SetEngine(engine)
 
-<<<<<<< HEAD
-	exit := make(chan struct{})
-	eng := process.NewConsensusProcess(engine, genesis.Config, exit)
-
-	txCacher := core.NewTxSenderCacher(1)
-	blockchain, err := core.NewBlockChain(database, nil, genesis.Config, engine, vm.Config{}, nil, txCacher)
-	if err != nil {
-		panic(err)
-	}
-	blockchain.EnableReceipts(true)
 	backend := &SimulatedBackend{
 		prependBlock: genesisBlock,
 		database:     database,
 		engine:       eng,
 		cons:         engine,
 		exit:         exit,
-		blockchain:   blockchain,
-=======
-	backend := &SimulatedBackend{
-		prependBlock: genesisBlock,
-		database:     database,
-		engine:       engine,
->>>>>>> a913ae88
 		config:       genesis.Config,
 		chainContext: cc,
 	}
@@ -202,11 +169,7 @@
 	//fmt.Printf("---- Start committing block %d\n", b.pendingBlock.NumberU64())
 	b.mu.Lock()
 	defer b.mu.Unlock()
-<<<<<<< HEAD
 	if _, err := stagedsync.InsertBlockInStages(b.database, b.config, &vm.Config{}, b.cons, b.engine, b.pendingBlock, false /* checkRoot */); err != nil {
-=======
-	if _, err := stagedsync.InsertBlockInStages(b.database, b.config, &vm.Config{}, b.engine, b.pendingBlock, false /* checkRoot */); err != nil {
->>>>>>> a913ae88
 		panic(err)
 	}
 	//nolint:prealloc
