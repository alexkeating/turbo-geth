--- conflicted
+++ resolved
@@ -146,11 +146,7 @@
 
 	// BLOCK 1
 	exit := make(chan struct{})
-<<<<<<< HEAD
-	eng := process.NewConsensusProcess(engine, params.AllEthashProtocolChanges, exit)
-=======
 	eng := process.NewConsensusProcess(engine, params.AllEthashProtocolChanges, exit, 1)
->>>>>>> f8b4eac4
 	defer common.SafeClose(exit)
 	if _, err = stagedsync.InsertBlockInStages(db, gspec.Config, &vm.Config{}, engine, eng, blocks[0], true /* checkRoot */); err != nil {
 		t.Fatal(err)
@@ -360,11 +356,7 @@
 
 	// BLOCK 1
 	exit := make(chan struct{})
-<<<<<<< HEAD
-	eng := process.NewConsensusProcess(engine, params.AllEthashProtocolChanges, exit)
-=======
 	eng := process.NewConsensusProcess(engine, params.AllEthashProtocolChanges, exit, 1)
->>>>>>> f8b4eac4
 	defer common.SafeClose(exit)
 	if _, err = stagedsync.InsertBlockInStages(db, gspec.Config, &vm.Config{}, engine, eng, blocks[0], true /* checkRoot */); err != nil {
 		t.Fatal(err)
@@ -559,11 +551,7 @@
 
 	// BLOCK 1
 	exit := make(chan struct{})
-<<<<<<< HEAD
-	eng := process.NewConsensusProcess(engine, params.AllEthashProtocolChanges, exit)
-=======
 	eng := process.NewConsensusProcess(engine, params.AllEthashProtocolChanges, exit, 1)
->>>>>>> f8b4eac4
 	defer common.SafeClose(exit)
 	if _, err = stagedsync.InsertBlocksInStages(db, ethdb.DefaultStorageMode, gspec.Config, &vm.Config{}, engine, eng, blocks[0:1], true /* checkRoot */); err != nil {
 		t.Fatal(err)
@@ -697,11 +685,7 @@
 
 	// BLOCK 1
 	exit := make(chan struct{})
-<<<<<<< HEAD
-	eng := process.NewConsensusProcess(engine, params.AllEthashProtocolChanges, exit)
-=======
 	eng := process.NewConsensusProcess(engine, params.AllEthashProtocolChanges, exit, 1)
->>>>>>> f8b4eac4
 	defer common.SafeClose(exit)
 	if _, err = stagedsync.InsertBlocksInStages(db, ethdb.DefaultStorageMode, gspec.Config, &vm.Config{}, engine, eng, blocks[:1], true /* checkRoot */); err != nil {
 		t.Fatal(err)
@@ -825,11 +809,7 @@
 
 	// BLOCK 1
 	exit := make(chan struct{})
-<<<<<<< HEAD
-	eng := process.NewConsensusProcess(engine, params.AllEthashProtocolChanges, exit)
-=======
 	eng := process.NewConsensusProcess(engine, params.AllEthashProtocolChanges, exit, 1)
->>>>>>> f8b4eac4
 	defer common.SafeClose(exit)
 	if _, err = stagedsync.InsertBlocksInStages(db, ethdb.DefaultStorageMode, gspec.Config, &vm.Config{}, engine, eng, blocks[:1], true /* checkRoot */); err != nil {
 		t.Fatal(err)
@@ -964,11 +944,7 @@
 
 	// BLOCK 1
 	exit := make(chan struct{})
-<<<<<<< HEAD
-	eng := process.NewConsensusProcess(engine, params.AllEthashProtocolChanges, exit)
-=======
 	eng := process.NewConsensusProcess(engine, params.AllEthashProtocolChanges, exit, 1)
->>>>>>> f8b4eac4
 	defer common.SafeClose(exit)
 	if _, err = stagedsync.InsertBlockInStages(db, gspec.Config, &vm.Config{}, engine, eng, blocks[0], true /* checkRoot */); err != nil {
 		t.Fatal(err)
@@ -1053,11 +1029,7 @@
 
 	// BLOCK 1
 	exit := make(chan struct{})
-<<<<<<< HEAD
-	eng := process.NewConsensusProcess(engine, params.AllEthashProtocolChanges, exit)
-=======
 	eng := process.NewConsensusProcess(engine, params.AllEthashProtocolChanges, exit, 1)
->>>>>>> f8b4eac4
 	defer common.SafeClose(exit)
 	if _, err = stagedsync.InsertBlockInStages(db, gspec.Config, &vm.Config{}, engine, eng, blocks[0], true /* checkRoot */); err != nil {
 		t.Fatal(err)
@@ -1209,11 +1181,7 @@
 
 	// BLOCK 1
 	exit := make(chan struct{})
-<<<<<<< HEAD
-	eng := process.NewConsensusProcess(engine, params.AllEthashProtocolChanges, exit)
-=======
 	eng := process.NewConsensusProcess(engine, params.AllEthashProtocolChanges, exit, 1)
->>>>>>> f8b4eac4
 	defer common.SafeClose(exit)
 	if _, err = stagedsync.InsertBlocksInStages(db, ethdb.DefaultStorageMode, gspec.Config, &vm.Config{}, engine, eng, blocks[:1], true /* checkRoot */); err != nil {
 		t.Fatal(err)
@@ -1523,11 +1491,7 @@
 
 	// BLOCKS 1 and 2
 	exit := make(chan struct{})
-<<<<<<< HEAD
-	eng := process.NewConsensusProcess(engine, params.AllEthashProtocolChanges, exit)
-=======
 	eng := process.NewConsensusProcess(engine, params.AllEthashProtocolChanges, exit, 1)
->>>>>>> f8b4eac4
 	defer common.SafeClose(exit)
 	if _, err = stagedsync.InsertBlocksInStages(db, ethdb.DefaultStorageMode, gspec.Config, &vm.Config{}, engine, eng, blocks[:2], true /* checkRoot */); err != nil {
 		t.Fatal(err)
