// Copyright 2014 The go-ethereum Authors
// This file is part of the go-ethereum library.
//
// The go-ethereum library is free software: you can redistribute it and/or modify
// it under the terms of the GNU Lesser General Public License as published by
// the Free Software Foundation, either version 3 of the License, or
// (at your option) any later version.
//
// The go-ethereum library is distributed in the hope that it will be useful,
// but WITHOUT ANY WARRANTY; without even the implied warranty of
// MERCHANTABILITY or FITNESS FOR A PARTICULAR PURPOSE. See the
// GNU Lesser General Public License for more details.
//
// You should have received a copy of the GNU Lesser General Public License
// along with the go-ethereum library. If not, see <http://www.gnu.org/licenses/>.

// Package eth implements the Ethereum protocol.
package eth

import (
	"context"
	"crypto/tls"
	"crypto/x509"
	"errors"
	"fmt"
	"github.com/ledgerwatch/turbo-geth/common/dbutils"
	"io/ioutil"
	"math/big"
	"os"
	"path"
	"reflect"
	"runtime"
	"sync"
	"sync/atomic"
	"time"

	"github.com/holiman/uint256"
	ethereum "github.com/ledgerwatch/turbo-geth"
	"github.com/ledgerwatch/turbo-geth/accounts"
	"github.com/ledgerwatch/turbo-geth/common"
	"github.com/ledgerwatch/turbo-geth/common/etl"
	"github.com/ledgerwatch/turbo-geth/common/hexutil"
	"github.com/ledgerwatch/turbo-geth/consensus"
	"github.com/ledgerwatch/turbo-geth/consensus/clique"
	"github.com/ledgerwatch/turbo-geth/core"
	"github.com/ledgerwatch/turbo-geth/core/bloombits"
	"github.com/ledgerwatch/turbo-geth/core/rawdb"
	"github.com/ledgerwatch/turbo-geth/core/types"
	"github.com/ledgerwatch/turbo-geth/core/vm"
	"github.com/ledgerwatch/turbo-geth/eth/downloader"
	"github.com/ledgerwatch/turbo-geth/eth/ethconfig"
	"github.com/ledgerwatch/turbo-geth/eth/filters"
	"github.com/ledgerwatch/turbo-geth/eth/gasprice"
	"github.com/ledgerwatch/turbo-geth/eth/protocols/eth"
	"github.com/ledgerwatch/turbo-geth/eth/stagedsync"
	"github.com/ledgerwatch/turbo-geth/eth/stagedsync/stages"
	"github.com/ledgerwatch/turbo-geth/ethdb"
	"github.com/ledgerwatch/turbo-geth/ethdb/remote/remotedbserver"
	"github.com/ledgerwatch/turbo-geth/event"
	"github.com/ledgerwatch/turbo-geth/internal/ethapi"
	"github.com/ledgerwatch/turbo-geth/log"
	"github.com/ledgerwatch/turbo-geth/miner"
	"github.com/ledgerwatch/turbo-geth/node"
	"github.com/ledgerwatch/turbo-geth/p2p"
	"github.com/ledgerwatch/turbo-geth/p2p/enode"
	"github.com/ledgerwatch/turbo-geth/params"
	"github.com/ledgerwatch/turbo-geth/rlp"
	"github.com/ledgerwatch/turbo-geth/rpc"
	"github.com/ledgerwatch/turbo-geth/turbo/snapshotsync"
	"github.com/ledgerwatch/turbo-geth/turbo/snapshotsync/bittorrent"
	"google.golang.org/grpc"
	"google.golang.org/grpc/credentials"
)

// Config contains the configuration options of the ETH protocol.
// Deprecated: use ethconfig.Config instead.
type Config = ethconfig.Config

// Ethereum implements the Ethereum full node service.
type Ethereum struct {
	config *ethconfig.Config

	// Handlers
	txPool             *core.TxPool
	blockchain         *core.BlockChain
	handler            *handler
	ethDialCandidates  enode.Iterator
	snapDialCandidates enode.Iterator

	// DB interfaces
	chainDb    ethdb.Database // Block chain database
	chainKV    ethdb.KV       // Same as chainDb, but different interface
	privateAPI *grpc.Server

	eventMux       *event.TypeMux
	engine         consensus.Engine
	accountManager *accounts.Manager

	bloomRequests chan chan *bloombits.Retrieval // Channel receiving bloom data retrieval requests

	APIBackend *EthAPIBackend

	miner     *miner.Miner
	gasPrice  *uint256.Int
	etherbase common.Address

	networkID     uint64
	netRPCService *ethapi.PublicNetAPI

	p2pServer     *p2p.Server
	txPoolStarted bool

	torrentClient *bittorrent.Client

	lock        sync.RWMutex // Protects the variadic fields (e.g. gas price and etherbase)
	events      *remotedbserver.Events
	chainConfig *params.ChainConfig
	genesisHash common.Hash
}

// New creates a new Ethereum object (including the
// initialisation of the common Ethereum object)
func New(stack *node.Node, config *ethconfig.Config) (*Ethereum, error) {
	// Ensure configuration values are compatible and sane
	if config.SyncMode == downloader.LightSync {
		return nil, errors.New("can't run eth.Ethereum in light sync mode, use les.LightEthereum")
	}
	if !config.SyncMode.IsValid() {
		return nil, fmt.Errorf("invalid sync mode %d", config.SyncMode)
	}
	if config.Miner.GasPrice == nil || config.Miner.GasPrice.Cmp(common.Big0) <= 0 {
		log.Warn("Sanitizing invalid miner gas price", "provided", config.Miner.GasPrice, "updated", ethconfig.Defaults.Miner.GasPrice)
		config.Miner.GasPrice = new(big.Int).Set(ethconfig.Defaults.Miner.GasPrice)
	}
	if !config.Pruning && config.TrieDirtyCache > 0 {
		if config.SnapshotCache > 0 {
			config.TrieCleanCache += config.TrieDirtyCache * 3 / 5
			config.SnapshotCache += config.TrieDirtyCache * 2 / 5
		} else {
			config.TrieCleanCache += config.TrieDirtyCache
		}
		config.TrieDirtyCache = 0
	}

	tmpdir := path.Join(stack.Config().DataDir, etl.TmpDirName)

	// Assemble the Ethereum object
	var chainDb ethdb.Database
	var err error
	if config.EnableDebugProtocol {
		if err = os.RemoveAll("simulator"); err != nil {
			return nil, fmt.Errorf("removing simulator db: %w", err)
		}
		chainDb = ethdb.MustOpen("simulator")
	} else {
		chainDb, err = stack.OpenDatabaseWithFreezer("chaindata", tmpdir)
		if err != nil {
			return nil, err
		}
	}

	chainConfig, genesisHash, _, genesisErr := core.SetupGenesisBlockWithOverride(chainDb, config.Genesis, config.OverrideBerlin, config.StorageMode.History, false /* overwrite */)

	if _, ok := genesisErr.(*params.ConfigCompatError); genesisErr != nil && !ok {
		return nil, genesisErr
	}
	log.Info("Initialised chain configuration", "config", chainConfig)

	var torrentClient *bittorrent.Client
	if config.SyncMode == downloader.StagedSync && config.SnapshotMode != (snapshotsync.SnapshotMode{}) && config.NetworkID == params.MainnetChainConfig.ChainID.Uint64() {
		fmt.Println("config.ExternalSnapshotDownloaderAddr != \"\"", config.ExternalSnapshotDownloaderAddr != "")
		var downloadedSnapshots map[snapshotsync.SnapshotType]*snapshotsync.SnapshotsInfo
		if config.ExternalSnapshotDownloaderAddr != "" {
			cli, cl, innerErr := snapshotsync.NewClient(config.ExternalSnapshotDownloaderAddr)
			if innerErr != nil {
				return nil, innerErr
			}
			defer cl() //nolint

			_, innerErr = cli.Download(context.Background(), &snapshotsync.DownloadSnapshotRequest{
				NetworkId: config.NetworkID,
				Type:      config.SnapshotMode.ToSnapshotTypes(),
			})
			if innerErr != nil {
				return nil, innerErr
			}

			waitDownload := func() (map[snapshotsync.SnapshotType]*snapshotsync.SnapshotsInfo, error) {
				snapshotReadinessCheck := func(mp map[snapshotsync.SnapshotType]*snapshotsync.SnapshotsInfo, tp snapshotsync.SnapshotType) bool {
					if mp[tp].Readiness != int32(100) {
						log.Info("Downloading", "snapshot", tp, "%", mp[tp].Readiness)
						return false
					}
					return true
				}
				for {
					downloadedSnapshots = make(map[snapshotsync.SnapshotType]*snapshotsync.SnapshotsInfo)
					snapshots, err1 := cli.Snapshots(context.Background(), &snapshotsync.SnapshotsRequest{NetworkId: config.NetworkID})
					if err1 != nil {
						return nil, err1
					}
					for i := range snapshots.Info {
						if downloadedSnapshots[snapshots.Info[i].Type].SnapshotBlock < snapshots.Info[i].SnapshotBlock && snapshots.Info[i] != nil {
							downloadedSnapshots[snapshots.Info[i].Type] = snapshots.Info[i]
						}
					}

					downloaded := true
					if config.SnapshotMode.Headers {
						if !snapshotReadinessCheck(downloadedSnapshots, snapshotsync.SnapshotType_headers) {
							downloaded = false
						}
					}
					if config.SnapshotMode.Bodies {
						if !snapshotReadinessCheck(downloadedSnapshots, snapshotsync.SnapshotType_bodies) {
							downloaded = false
						}
					}
					if config.SnapshotMode.State {
						if !snapshotReadinessCheck(downloadedSnapshots, snapshotsync.SnapshotType_state) {
							downloaded = false
						}
					}
					if config.SnapshotMode.Receipts {
						if !snapshotReadinessCheck(downloadedSnapshots, snapshotsync.SnapshotType_receipts) {
							downloaded = false
						}
					}
					if downloaded {
						return downloadedSnapshots, nil
					}
					time.Sleep(time.Second * 10)
				}
			}
			downloadedSnapshots, innerErr := waitDownload()
			if innerErr != nil {
				return nil, innerErr
			}
			snapshotKV := chainDb.(ethdb.HasKV).KV()

			snapshotKV, innerErr = snapshotsync.WrapBySnapshotsFromDownloader(snapshotKV, downloadedSnapshots)
			if innerErr != nil {
				return nil, innerErr
			}
			chainDb.(ethdb.HasKV).SetKV(snapshotKV)
			innerErr = snapshotsync.PostProcessing(chainDb, config.SnapshotMode, downloadedSnapshots)
			if innerErr != nil {
				return nil, innerErr
			}
		} else {
			fmt.Println("---------------Else-----------------")
			var dbPath string
			dbPath, err = stack.Config().ResolvePath("snapshots")
			if err != nil {
				return nil, err
			}
			v,err:=chainDb.Get(dbutils.BittorrentInfoBucket, []byte(dbutils.BittorrentPeerID))
			if err!=nil && errors.Is(err, ethdb.ErrKeyNotFound) {
				log.Error("Get bittorrent peerID","err", err)
			}
			torrentClient, err = bittorrent.New(dbPath, config.SnapshotSeeding, string(v))
			if err != nil {
				return nil, err
			}
			if len(v)==0 {
				err = torrentClient.SavePeerID(chainDb)
				if err!=nil {
					log.Error("Bittorrent peerID haven't saved","err", err)
				}
			}

			err = torrentClient.Load(chainDb)
			if err != nil {
				return nil, err
			}
			err = torrentClient.AddSnapshotsTorrents(context.Background(), chainDb, config.NetworkID, config.SnapshotMode)
			if err == nil {
				torrentClient.Download()
				var innerErr error
				snapshotKV := chainDb.(ethdb.HasKV).KV()
				downloadedSnapshots, innerErr = torrentClient.GetSnapshots(chainDb, config.NetworkID)
				if innerErr != nil {
					return nil, innerErr
				}

				snapshotKV, innerErr = snapshotsync.WrapBySnapshotsFromDownloader(snapshotKV, downloadedSnapshots)
				if innerErr != nil {
					return nil, innerErr
				}
				chainDb.(ethdb.HasKV).SetKV(snapshotKV)
				innerErr = snapshotsync.PostProcessing(chainDb, config.SnapshotMode, downloadedSnapshots)
				if innerErr != nil {
					return nil, innerErr
				}
			} else {
				log.Error("There was an error in snapshot init. Swithing to regular sync", "err", err)
			}
		}
	}
	log.Error("Bt Peer ID", "id", common.Bytes2Hex(torrentClient.PeerID()))
	eth := &Ethereum{
		config:         config,
		chainDb:        chainDb,
		chainKV:        chainDb.(ethdb.HasKV).KV(),
		eventMux:       stack.EventMux(),
		accountManager: stack.AccountManager(),
		engine:         ethconfig.CreateConsensusEngine(chainConfig, &config.Ethash, config.Miner.Notify, config.Miner.Noverify, chainDb),
		networkID:      config.NetworkID,
		etherbase:      config.Miner.Etherbase,
		bloomRequests:  make(chan chan *bloombits.Retrieval),
		p2pServer:      stack.Server(),
		torrentClient:  torrentClient,
		chainConfig:    chainConfig,
		genesisHash:    genesisHash,
	}
	eth.gasPrice, _ = uint256.FromBig(config.Miner.GasPrice)

	log.Info("Initialising Ethereum protocol", "network", config.NetworkID)

	bcVersion := rawdb.ReadDatabaseVersion(chainDb)
	var dbVer = "<nil>"
	if bcVersion != nil {
		dbVer = fmt.Sprintf("%d", *bcVersion)
	}

	if !config.SkipBcVersionCheck {
		if bcVersion != nil && *bcVersion > core.BlockChainVersion {
			return nil, fmt.Errorf("database version is v%d, Geth %s only supports v%d", *bcVersion, params.VersionWithMeta, core.BlockChainVersion)
		} else if bcVersion == nil || *bcVersion < core.BlockChainVersion {
			log.Warn("Upgrade blockchain database version", "from", dbVer, "to", core.BlockChainVersion)
			if err2 := rawdb.WriteDatabaseVersion(chainDb, core.BlockChainVersion); err2 != nil {
				return nil, err2
			}
		}
	}

	err = ethdb.SetStorageModeIfNotExist(chainDb, config.StorageMode)
	if err != nil {
		return nil, err
	}

	sm, err := ethdb.GetStorageModeFromDB(chainDb)
	if err != nil {
		return nil, err
	}
	if !reflect.DeepEqual(sm, config.StorageMode) {
		return nil, errors.New("mode is " + config.StorageMode.ToString() + " original mode is " + sm.ToString())
	}

	vmConfig, cacheConfig := BlockchainRuntimeConfig(config)
	txCacher := core.NewTxSenderCacher(runtime.NumCPU())
	eth.blockchain, err = core.NewBlockChain(chainDb, cacheConfig, chainConfig, eth.engine, vmConfig, eth.shouldPreserve, txCacher)
	if err != nil {
		return nil, err
	}
	if config.SyncMode != downloader.StagedSync {
		_, err = eth.blockchain.GetTrieDbState()
		if err != nil {
			return nil, err
		}
	}

	eth.blockchain.EnableReceipts(config.StorageMode.Receipts)
	eth.blockchain.EnableTxLookupIndex(config.StorageMode.TxIndex)

	// Rewind the chain in case of an incompatible config upgrade.
	if compat, ok := genesisErr.(*params.ConfigCompatError); ok {
		log.Warn("Rewinding chain to upgrade configuration", "err", compat)
		eth.blockchain.SetHead(compat.RewindTo)
		err = rawdb.WriteChainConfig(chainDb, genesisHash, chainConfig)
		if err != nil {
			return nil, err
		}
	}

	if config.TxPool.Journal != "" {
		config.TxPool.Journal, err = stack.ResolvePath(config.TxPool.Journal)
		if err != nil {
			return nil, err
		}
	}

	eth.txPool = core.NewTxPool(config.TxPool, chainConfig, chainDb, txCacher)

	stagedSync := config.StagedSync

	// setting notifier to support streaming events to rpc daemon
	eth.events = remotedbserver.NewEvents()
	if stagedSync == nil {
		// if there is not stagedsync, we create one with the custom notifier
		stagedSync = stagedsync.New(stagedsync.DefaultStages(), stagedsync.DefaultUnwindOrder(), stagedsync.OptionalParameters{Notifier: eth.events})
	} else {
		// otherwise we add one if needed
		if stagedSync.Notifier == nil {
			stagedSync.Notifier = eth.events
		}
	}

	if stack.Config().PrivateApiAddr != "" {
		if stack.Config().TLSConnection {
			// load peer cert/key, ca cert
			var creds credentials.TransportCredentials

			if stack.Config().TLSCACert != "" {
				var peerCert tls.Certificate
				var caCert []byte
				peerCert, err = tls.LoadX509KeyPair(stack.Config().TLSCertFile, stack.Config().TLSKeyFile)
				if err != nil {
					log.Error("load peer cert/key error:%v", err)
					return nil, err
				}
				caCert, err = ioutil.ReadFile(stack.Config().TLSCACert)
				if err != nil {
					log.Error("read ca cert file error:%v", err)
					return nil, err
				}
				caCertPool := x509.NewCertPool()
				caCertPool.AppendCertsFromPEM(caCert)
				creds = credentials.NewTLS(&tls.Config{
					Certificates: []tls.Certificate{peerCert},
					ClientCAs:    caCertPool,
					ClientAuth:   tls.RequireAndVerifyClientCert,
				})
			} else {
				creds, err = credentials.NewServerTLSFromFile(stack.Config().TLSCertFile, stack.Config().TLSKeyFile)
			}

			if err != nil {
				return nil, err
			}
			eth.privateAPI, err = remotedbserver.StartGrpc(chainDb.(ethdb.HasKV).KV(), eth, stack.Config().PrivateApiAddr, &creds, eth.events)
			if err != nil {
				return nil, err
			}
		} else {
			eth.privateAPI, err = remotedbserver.StartGrpc(chainDb.(ethdb.HasKV).KV(), eth, stack.Config().PrivateApiAddr, nil, eth.events)
			if err != nil {
				return nil, err
			}
		}
	}

	checkpoint := config.Checkpoint
	if checkpoint == nil {
		//checkpoint = params.TrustedCheckpoints[genesisHash]
	}
	if eth.handler, err = newHandler(&handlerConfig{
		Database:   chainDb,
		Chain:      eth.blockchain,
		TxPool:     eth.txPool,
		Network:    config.NetworkID,
		Sync:       config.SyncMode,
		EventMux:   eth.eventMux,
		Checkpoint: checkpoint,

		Whitelist: config.Whitelist,
	}); err != nil {
		return nil, err
	}
	eth.miner = miner.New(eth, &config.Miner, chainConfig, eth.EventMux(), eth.engine, eth.isLocalBlock)
	eth.handler.SetTmpDir(tmpdir)
	eth.handler.SetBatchSize(config.CacheSize, config.BatchSize)
	eth.handler.SetStagedSync(stagedSync)

	eth.APIBackend = &EthAPIBackend{stack.Config().ExtRPCEnabled(), stack.Config().AllowUnprotectedTxs, eth, nil}
	gpoParams := config.GPO
	if gpoParams.Default == nil {
		gpoParams.Default = config.Miner.GasPrice
	}
	eth.APIBackend.gpo = gasprice.NewOracle(eth.APIBackend, gpoParams)
	eth.ethDialCandidates, err = setupDiscovery(eth.config.EthDiscoveryURLs)
	if err != nil {
		return nil, err
	}
	if config.SyncMode != downloader.StagedSync {
		eth.miner = miner.New(eth, &config.Miner, chainConfig, eth.EventMux(), eth.engine, eth.isLocalBlock)
		_ = eth.miner.SetExtra(makeExtraData(config.Miner.ExtraData))
		eth.snapDialCandidates, _ = setupDiscovery(eth.config.SnapDiscoveryURLs) //nolint:staticcheck
	}

	if config.SyncMode != downloader.StagedSync {
		eth.APIBackend = &EthAPIBackend{stack.Config().ExtRPCEnabled(), stack.Config().AllowUnprotectedTxs, eth, nil}
		gpoParams := config.GPO
		if gpoParams.Default == nil {
			gpoParams.Default = config.Miner.GasPrice
		}
		eth.APIBackend.gpo = gasprice.NewOracle(eth.APIBackend, gpoParams)
	}

	eth.ethDialCandidates, err = setupDiscovery(eth.config.EthDiscoveryURLs)
	if err != nil {
		return nil, err
	}
	// Start the RPC service
	if config.SyncMode != downloader.StagedSync {
		id, err := eth.NetVersion()
		if err != nil {
			return nil, err
		}
		eth.netRPCService = ethapi.NewPublicNetAPI(eth.p2pServer, id)
	}

	// Register the backend on the node
	stack.RegisterAPIs(eth.APIs())
	stack.RegisterProtocols(eth.Protocols())
	stack.RegisterLifecycle(eth)
	// Check for unclean shutdown
	return eth, nil
}

func BlockchainRuntimeConfig(config *Config) (vm.Config, *core.CacheConfig) {
	var (
		vmConfig = vm.Config{
			EnablePreimageRecording: config.EnablePreimageRecording,
			EWASMInterpreter:        config.EWASMInterpreter,
			EVMInterpreter:          config.EVMInterpreter,
			NoReceipts:              !config.StorageMode.Receipts,
		}
		cacheConfig = &core.CacheConfig{
			Pruning:             config.Pruning,
			BlocksBeforePruning: config.BlocksBeforePruning,
			BlocksToPrune:       config.BlocksToPrune,
			PruneTimeout:        config.PruningTimeout,
			TrieCleanLimit:      config.TrieCleanCache,
			TrieCleanNoPrefetch: config.NoPrefetch,
			TrieDirtyLimit:      config.TrieDirtyCache,
			TrieTimeLimit:       config.TrieTimeout,
			DownloadOnly:        config.DownloadOnly,
			NoHistory:           !config.StorageMode.History,
			ArchiveSyncInterval: uint64(config.ArchiveSyncInterval),
		}
	)
	return vmConfig, cacheConfig
}

func makeExtraData(extra []byte) []byte {
	if len(extra) == 0 {
		// create default extradata
		extra, _ = rlp.EncodeToBytes([]interface{}{
			uint(params.VersionMajor<<16 | params.VersionMinor<<8 | params.VersionMicro),
			"turbo-geth",
			runtime.Version(),
			runtime.GOOS,
		})
	}
	if uint64(len(extra)) > params.MaximumExtraDataSize {
		log.Warn("Miner extra data exceed limit", "extra", hexutil.Bytes(extra), "limit", params.MaximumExtraDataSize)
		extra = nil
	}
	return extra
}

// APIs return the collection of RPC services the ethereum package offers.
// NOTE, some of these services probably need to be moved to somewhere else.
func (s *Ethereum) APIs() []rpc.API {
	if s.APIBackend == nil {
		return []rpc.API{}
	}
	apis := ethapi.GetAPIs(s.APIBackend)

	// Append any APIs exposed explicitly by the consensus engine
	apis = append(apis, s.engine.APIs(s.BlockChain())...)

	// Append all the local APIs and return
	return append(apis, []rpc.API{
		//{
		//	Namespace: "eth",
		//	Version:   "1.0",
		//	Service:   NewPublicEthereumAPI(s),
		//	Public:    true,
		//},
		//{
		//	Namespace: "eth",
		//	Version:   "1.0",
		//	Service:   NewPublicMinerAPI(s),
		//	Public:    true,
		//},
		{
			Namespace: "eth",
			Version:   "1.0",
			Service:   downloader.NewPublicDownloaderAPI(s.handler.downloader, s.eventMux),
			Public:    true,
		},
		//{
		//	Namespace: "miner",
		//	Version:   "1.0",
		//	Service:   NewPrivateMinerAPI(s),
		//	Public:    false,
		//},
		{
			Namespace: "eth",
			Version:   "1.0",
			Service:   filters.NewPublicFilterAPI(s.APIBackend, false, 5*time.Minute),
			Public:    true,
		},
		//{
		//	Namespace: "admin",
		//	Version:   "1.0",
		//	Service:   NewPrivateAdminAPI(s),
		//},
		//{
		//	Namespace: "debug",
		//	Version:   "1.0",
		//	Service:   NewPublicDebugAPI(s),
		//	Public:    true,
		//}, {
		//	Namespace: "debug",
		//	Version:   "1.0",
		//	Service:   NewPrivateDebugAPI(s),
		//},
		{
			Namespace: "net",
			Version:   "1.0",
			Service:   s.netRPCService,
			Public:    true,
		},
	}...)
}

func (s *Ethereum) ResetWithGenesisBlock(gb *types.Block) {
	s.blockchain.ResetWithGenesisBlock(gb)
}

func (s *Ethereum) Etherbase() (eb common.Address, err error) {
	s.lock.RLock()
	etherbase := s.etherbase
	s.lock.RUnlock()

	if etherbase != (common.Address{}) {
		return etherbase, nil
	}
	if wallets := s.AccountManager().Wallets(); len(wallets) > 0 {
		if accounts := wallets[0].Accounts(); len(accounts) > 0 {
			etherbase := accounts[0].Address

			s.lock.Lock()
			s.etherbase = etherbase
			s.lock.Unlock()

			log.Info("Etherbase automatically configured", "address", etherbase)
			return etherbase, nil
		}
	}
	return common.Address{}, fmt.Errorf("etherbase must be explicitly specified")
}

// isLocalBlock checks whether the specified block is mined
// by local miner accounts.
//
// We regard two types of accounts as local miner account: etherbase
// and accounts specified via `txpool.locals` flag.
func (s *Ethereum) isLocalBlock(block *types.Block) bool {
	author, err := s.engine.Author(block.Header())
	if err != nil {
		log.Warn("Failed to retrieve block author", "number", block.NumberU64(), "hash", block.Hash(), "err", err)
		return false
	}
	// Check whether the given address is etherbase.
	s.lock.RLock()
	etherbase := s.etherbase
	s.lock.RUnlock()
	if author == etherbase {
		return true
	}
	// Check whether the given address is specified by `txpool.local`
	// CLI flag.
	for _, account := range s.config.TxPool.Locals {
		if account == author {
			return true
		}
	}
	return false
}

// shouldPreserve checks whether we should preserve the given block
// during the chain reorg depending on whether the author of block
// is a local account.
func (s *Ethereum) shouldPreserve(block *types.Block) bool {
	// The reason we need to disable the self-reorg preserving for clique
	// is it can be probable to introduce a deadlock.
	//
	// e.g. If there are 7 available signers
	//
	// r1   A
	// r2     B
	// r3       C
	// r4         D
	// r5   A      [X] F G
	// r6    [X]
	//
	// In the round5, the inturn signer E is offline, so the worst case
	// is A, F and G sign the block of round5 and reject the block of opponents
	// and in the round6, the last available signer B is offline, the whole
	// network is stuck.
	if _, ok := s.engine.(*clique.Clique); ok {
		return false
	}
	return s.isLocalBlock(block)
}

// SetEtherbase sets the mining reward address.
func (s *Ethereum) SetEtherbase(etherbase common.Address) {
	s.lock.Lock()
	s.etherbase = etherbase
	s.lock.Unlock()

	s.miner.SetEtherbase(etherbase)
}

// StartMining starts the miner with the given number of CPU threads. If mining
// is already running, this method adjust the number of threads allowed to use
// and updates the minimum price required by the transaction pool.
func (s *Ethereum) StartMining(threads int) error {
	// Update the thread count within the consensus engine
	type threaded interface {
		SetThreads(threads int)
	}
	if th, ok := s.engine.(threaded); ok {
		log.Info("Updated mining threads", "threads", threads)
		if threads == 0 {
			threads = -1 // Disable the miner from within
		}
		th.SetThreads(threads)
	}
	// If the miner was not running, initialize it
	if !s.IsMining() {
		// Propagate the initial price point to the transaction pool
		s.lock.RLock()
		price := s.gasPrice
		s.lock.RUnlock()
		s.txPool.SetGasPrice(price)

		// Configure the local mining address
		eb, err := s.Etherbase()
		if err != nil {
			log.Error("Cannot start mining without etherbase", "err", err)
			return fmt.Errorf("etherbase missing: %v", err)
		}
		if clique, ok := s.engine.(*clique.Clique); ok {
			wallet, err := s.accountManager.Find(accounts.Account{Address: eb})
			if wallet == nil || err != nil {
				log.Error("Etherbase account unavailable locally", "err", err)
				return fmt.Errorf("signer missing: %v", err)
			}
			clique.Authorize(eb, wallet.SignData)
		}
		// If mining is started, we can disable the transaction rejection mechanism
		// introduced to speed sync times.
		atomic.StoreUint32(&s.handler.acceptTxs, 1)

		go s.miner.Start(eb)
	}
	return nil
}

// StopMining terminates the miner, both at the consensus engine level as well as
// at the block creation level.
func (s *Ethereum) StopMining() {
	// Update the thread count within the consensus engine
	type threaded interface {
		SetThreads(threads int)
	}
	if th, ok := s.engine.(threaded); ok {
		th.SetThreads(-1)
	}
	// Stop the block creating itself
	s.miner.Stop()
}

func (s *Ethereum) IsMining() bool      { return s.miner.Mining() }
func (s *Ethereum) Miner() *miner.Miner { return s.miner }

func (s *Ethereum) AccountManager() *accounts.Manager  { return s.accountManager }
func (s *Ethereum) BlockChain() *core.BlockChain       { return s.blockchain }
func (s *Ethereum) TxPool() *core.TxPool               { return s.txPool }
func (s *Ethereum) EventMux() *event.TypeMux           { return s.eventMux }
func (s *Ethereum) Engine() consensus.Engine           { return s.engine }
func (s *Ethereum) ChainDb() ethdb.Database            { return s.chainDb }
func (s *Ethereum) ChainKV() ethdb.KV                  { return s.chainKV }
func (s *Ethereum) IsListening() bool                  { return true } // Always listening
func (s *Ethereum) Downloader() *downloader.Downloader { return s.handler.downloader }
func (s *Ethereum) NetVersion() (uint64, error)        { return s.networkID, nil }
func (s *Ethereum) SyncProgress() ethereum.SyncProgress {
	return s.handler.downloader.Progress()
}
func (s *Ethereum) Synced() bool      { return atomic.LoadUint32(&s.handler.acceptTxs) == 1 }
func (s *Ethereum) ArchiveMode() bool { return !s.config.Pruning }

// Protocols returns all the currently configured
// network protocols to start.
func (s *Ethereum) Protocols() []p2p.Protocol {
	headHeight, _ := stages.GetStageProgress(s.chainDb, stages.Finish)
	protos := eth.MakeProtocols((*ethHandler)(s.handler), s.networkID, s.ethDialCandidates, s.chainConfig, s.genesisHash, headHeight)
	return protos
}

// Start implements node.Lifecycle, starting all internal goroutines needed by the
// Ethereum protocol implementation.
func (s *Ethereum) Start() error {
	eth.StartENRUpdater(s.chainConfig, s.genesisHash, s.events, s.p2pServer.LocalNode())

	// Figure out a max peers count based on the server limits
	maxPeers := s.p2pServer.MaxPeers
	// Start the networking layer and the light server if requested
	s.handler.Start(maxPeers)
	return nil
}

// Stop implements node.Service, terminating all internal goroutines used by the
// Ethereum protocol.
func (s *Ethereum) Stop() error {
	// Stop all the peer-related stuff first.
<<<<<<< HEAD
	s.protocolManager.Stop()
	if s.torrentClient!=nil {
		s.torrentClient.Close()
	}

=======
	s.handler.Stop()
>>>>>>> 91e4126c
	if s.privateAPI != nil {
		shutdownDone := make(chan bool)
		go func() {
			defer close(shutdownDone)
			s.privateAPI.GracefulStop()
		}()
		select {
		case <-time.After(1 * time.Second): // shutdown deadline
			s.privateAPI.Stop()
		case <-shutdownDone:
		}
	}

	s.miner.Stop()
	s.blockchain.Stop()
	s.engine.Close()
	s.eventMux.Stop()
	if s.txPool != nil {
		s.txPool.Stop()
	}
	return nil
}<|MERGE_RESOLUTION|>--- conflicted
+++ resolved
@@ -810,15 +810,7 @@
 // Ethereum protocol.
 func (s *Ethereum) Stop() error {
 	// Stop all the peer-related stuff first.
-<<<<<<< HEAD
-	s.protocolManager.Stop()
-	if s.torrentClient!=nil {
-		s.torrentClient.Close()
-	}
-
-=======
 	s.handler.Stop()
->>>>>>> 91e4126c
 	if s.privateAPI != nil {
 		shutdownDone := make(chan bool)
 		go func() {
