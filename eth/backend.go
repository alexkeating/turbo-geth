// Copyright 2014 The go-ethereum Authors
// This file is part of the go-ethereum library.
//
// The go-ethereum library is free software: you can redistribute it and/or modify
// it under the terms of the GNU Lesser General Public License as published by
// the Free Software Foundation, either version 3 of the License, or
// (at your option) any later version.
//
// The go-ethereum library is distributed in the hope that it will be useful,
// but WITHOUT ANY WARRANTY; without even the implied warranty of
// MERCHANTABILITY or FITNESS FOR A PARTICULAR PURPOSE. See the
// GNU Lesser General Public License for more details.
//
// You should have received a copy of the GNU Lesser General Public License
// along with the go-ethereum library. If not, see <http://www.gnu.org/licenses/>.

// Package eth implements the Ethereum protocol.
package eth

import (
	"context"
	"crypto/ecdsa"
	"crypto/tls"
	"crypto/x509"
	"errors"
	"fmt"
	"io/ioutil"
	"math/big"
	"os"
	"path"
	"reflect"
	"runtime"
	"sync"
	"sync/atomic"
	"time"

	"github.com/holiman/uint256"
	"google.golang.org/grpc"
	"google.golang.org/grpc/credentials"

	ethereum "github.com/ledgerwatch/turbo-geth"
	"github.com/ledgerwatch/turbo-geth/common"
	"github.com/ledgerwatch/turbo-geth/common/etl"
	"github.com/ledgerwatch/turbo-geth/consensus"
	"github.com/ledgerwatch/turbo-geth/consensus/clique"
	"github.com/ledgerwatch/turbo-geth/consensus/ethash"
	"github.com/ledgerwatch/turbo-geth/consensus/process"
	"github.com/ledgerwatch/turbo-geth/core"
	"github.com/ledgerwatch/turbo-geth/core/bloombits"
	"github.com/ledgerwatch/turbo-geth/core/rawdb"
	"github.com/ledgerwatch/turbo-geth/core/types"
	"github.com/ledgerwatch/turbo-geth/core/vm"
	"github.com/ledgerwatch/turbo-geth/crypto"
	"github.com/ledgerwatch/turbo-geth/eth/downloader"
	"github.com/ledgerwatch/turbo-geth/eth/ethconfig"
	"github.com/ledgerwatch/turbo-geth/eth/ethutils"
	"github.com/ledgerwatch/turbo-geth/eth/gasprice"
	"github.com/ledgerwatch/turbo-geth/eth/protocols/eth"
	"github.com/ledgerwatch/turbo-geth/eth/stagedsync"
	"github.com/ledgerwatch/turbo-geth/eth/stagedsync/stages"
	"github.com/ledgerwatch/turbo-geth/ethdb"
	"github.com/ledgerwatch/turbo-geth/ethdb/remote/remotedbserver"
	"github.com/ledgerwatch/turbo-geth/internal/ethapi"
	"github.com/ledgerwatch/turbo-geth/log"
	"github.com/ledgerwatch/turbo-geth/node"
	"github.com/ledgerwatch/turbo-geth/p2p"
	"github.com/ledgerwatch/turbo-geth/p2p/enode"
	"github.com/ledgerwatch/turbo-geth/params"
	"github.com/ledgerwatch/turbo-geth/rpc"
	"github.com/ledgerwatch/turbo-geth/turbo/snapshotsync"
	"github.com/ledgerwatch/turbo-geth/turbo/snapshotsync/bittorrent"
)

// Config contains the configuration options of the ETH protocol.
// Deprecated: use ethconfig.Config instead.
type Config = ethconfig.Config

// Ethereum implements the Ethereum full node service.
type Ethereum struct {
	config *ethconfig.Config

	// Handlers
	txPool             *core.TxPool
	blockchain         *core.BlockChain
	handler            *handler
	ethDialCandidates  enode.Iterator
	snapDialCandidates enode.Iterator

	// DB interfaces
	chainDb    ethdb.Database // Block chain database
	chainKV    ethdb.RwKV     // Same as chainDb, but different interface
	privateAPI *grpc.Server

<<<<<<< HEAD
	eventMux *event.TypeMux
	engine   *process.RemoteEngine
=======
	engine consensus.Engine
>>>>>>> 2f9bf300

	bloomRequests chan chan *bloombits.Retrieval // Channel receiving bloom data retrieval requests

	APIBackend *EthAPIBackend

	gasPrice  *uint256.Int
	etherbase common.Address
	signer    *ecdsa.PrivateKey

	networkID     uint64
	netRPCService *ethapi.PublicNetAPI

	p2pServer *p2p.Server

	torrentClient *bittorrent.Client

	lock        sync.RWMutex // Protects the variadic fields (e.g. gas price and etherbase)
	events      *remotedbserver.Events
	chainConfig *params.ChainConfig
	genesisHash common.Hash
}

// New creates a new Ethereum object (including the
// initialisation of the common Ethereum object)
func New(stack *node.Node, config *ethconfig.Config) (*Ethereum, error) {
	if config.Miner.GasPrice == nil || config.Miner.GasPrice.Cmp(common.Big0) <= 0 {
		log.Warn("Sanitizing invalid miner gas price", "provided", config.Miner.GasPrice, "updated", ethconfig.Defaults.Miner.GasPrice)
		config.Miner.GasPrice = new(big.Int).Set(ethconfig.Defaults.Miner.GasPrice)
	}
	if !config.Pruning && config.TrieDirtyCache > 0 {
		if config.SnapshotCache > 0 {
			config.TrieCleanCache += config.TrieDirtyCache * 3 / 5
			config.SnapshotCache += config.TrieDirtyCache * 2 / 5
		} else {
			config.TrieCleanCache += config.TrieDirtyCache
		}
		config.TrieDirtyCache = 0
	}

	tmpdir := path.Join(stack.Config().DataDir, etl.TmpDirName)

	// Assemble the Ethereum object
	var chainDb ethdb.Database
	var err error
	if config.EnableDebugProtocol {
		if err = os.RemoveAll("simulator"); err != nil {
			return nil, fmt.Errorf("removing simulator db: %w", err)
		}
		chainDb = ethdb.MustOpen("simulator")
	} else {
		chainDb, err = stack.OpenDatabaseWithFreezer("chaindata", tmpdir)
		if err != nil {
			return nil, err
		}
	}

	chainConfig, genesisHash, genesisErr := core.SetupGenesisBlockWithOverride(chainDb, config.Genesis, config.OverrideBerlin, config.StorageMode.History, false /* overwrite */)

	if _, ok := genesisErr.(*params.ConfigCompatError); genesisErr != nil && !ok {
		return nil, genesisErr
	}
	log.Info("Initialised chain configuration", "config", chainConfig)

	var torrentClient *bittorrent.Client
	if config.SnapshotMode != (snapshotsync.SnapshotMode{}) && config.NetworkID == params.MainnetChainConfig.ChainID.Uint64() {
		if config.ExternalSnapshotDownloaderAddr != "" {
			cli, cl, innerErr := snapshotsync.NewClient(config.ExternalSnapshotDownloaderAddr)
			if innerErr != nil {
				return nil, innerErr
			}
			defer cl() //nolint

			_, innerErr = cli.Download(context.Background(), &snapshotsync.DownloadSnapshotRequest{
				NetworkId: config.NetworkID,
				Type:      config.SnapshotMode.ToSnapshotTypes(),
			})
			if innerErr != nil {
				return nil, innerErr
			}

			waitDownload := func() (map[snapshotsync.SnapshotType]*snapshotsync.SnapshotsInfo, error) {
				snapshotReadinessCheck := func(mp map[snapshotsync.SnapshotType]*snapshotsync.SnapshotsInfo, tp snapshotsync.SnapshotType) bool {
					if mp[tp].Readiness != int32(100) {
						log.Info("Downloading", "snapshot", tp, "%", mp[tp].Readiness)
						return false
					}
					return true
				}
				for {
					mp := make(map[snapshotsync.SnapshotType]*snapshotsync.SnapshotsInfo)
					snapshots, err1 := cli.Snapshots(context.Background(), &snapshotsync.SnapshotsRequest{NetworkId: config.NetworkID})
					if err1 != nil {
						return nil, err1
					}
					for i := range snapshots.Info {
						if mp[snapshots.Info[i].Type].SnapshotBlock < snapshots.Info[i].SnapshotBlock && snapshots.Info[i] != nil {
							mp[snapshots.Info[i].Type] = snapshots.Info[i]
						}
					}

					downloaded := true
					if config.SnapshotMode.Headers {
						if !snapshotReadinessCheck(mp, snapshotsync.SnapshotType_headers) {
							downloaded = false
						}
					}
					if config.SnapshotMode.Bodies {
						if !snapshotReadinessCheck(mp, snapshotsync.SnapshotType_bodies) {
							downloaded = false
						}
					}
					if config.SnapshotMode.State {
						if !snapshotReadinessCheck(mp, snapshotsync.SnapshotType_state) {
							downloaded = false
						}
					}
					if config.SnapshotMode.Receipts {
						if !snapshotReadinessCheck(mp, snapshotsync.SnapshotType_receipts) {
							downloaded = false
						}
					}
					if downloaded {
						return mp, nil
					}
					time.Sleep(time.Second * 10)
				}
			}
			downloadedSnapshots, innerErr := waitDownload()
			if innerErr != nil {
				return nil, innerErr
			}
			snapshotKV := chainDb.(ethdb.HasRwKV).RwKV()

			snapshotKV, innerErr = snapshotsync.WrapBySnapshotsFromDownloader(snapshotKV, downloadedSnapshots)
			if innerErr != nil {
				return nil, innerErr
			}
			chainDb.(ethdb.HasRwKV).SetRwKV(snapshotKV)

			innerErr = snapshotsync.PostProcessing(chainDb, config.SnapshotMode, downloadedSnapshots)
			if innerErr != nil {
				return nil, innerErr
			}
		} else {
			var dbPath string
			dbPath, err = stack.Config().ResolvePath("snapshots")
			if err != nil {
				return nil, err
			}
			torrentClient, err = bittorrent.New(dbPath, config.SnapshotSeeding)
			if err != nil {
				return nil, err
			}

			err = torrentClient.Load(chainDb)
			if err != nil {
				return nil, err
			}
			err = torrentClient.AddSnapshotsTorrents(context.Background(), chainDb, config.NetworkID, config.SnapshotMode)
			if err == nil {
				torrentClient.Download()
				snapshotKV := chainDb.(ethdb.HasRwKV).RwKV()
				mp, innerErr := torrentClient.GetSnapshots(chainDb, config.NetworkID)
				if innerErr != nil {
					return nil, innerErr
				}

				snapshotKV, innerErr = snapshotsync.WrapBySnapshotsFromDownloader(snapshotKV, mp)
				if innerErr != nil {
					return nil, innerErr
				}
				chainDb.(ethdb.HasRwKV).SetRwKV(snapshotKV)
				tx, err := chainDb.Begin(context.Background(), ethdb.RW)
				if err != nil {
					return nil, err
				}
				defer tx.Rollback()
				innerErr = snapshotsync.PostProcessing(chainDb, config.SnapshotMode, mp)
				if err = tx.Commit(); err != nil {
					return nil, err
				}
				if innerErr != nil {
					return nil, innerErr
				}
			} else {
				log.Error("There was an error in snapshot init. Swithing to regular sync", "err", err)
			}
		}
	}

	eth := &Ethereum{
		config:        config,
		chainDb:       chainDb,
<<<<<<< HEAD
		chainKV:       chainDb.(ethdb.HasKV).KV(),
		eventMux:      stack.EventMux(),
=======
		chainKV:       chainDb.(ethdb.HasRwKV).RwKV(),
		engine:        ethconfig.CreateConsensusEngine(chainConfig, &config.Ethash, config.Miner.Notify, config.Miner.Noverify, chainDb),
>>>>>>> 2f9bf300
		networkID:     config.NetworkID,
		etherbase:     config.Miner.Etherbase,
		bloomRequests: make(chan chan *bloombits.Retrieval),
		p2pServer:     stack.Server(),
		torrentClient: torrentClient,
		chainConfig:   chainConfig,
		genesisHash:   genesisHash,
	}
	eth.gasPrice, _ = uint256.FromBig(config.Miner.GasPrice)

	var consensusConfig interface{}

	if chainConfig.Clique != nil {
		consensusConfig = &config.Clique
	} else {
		consensusConfig = &config.Ethash
	}

	eth.engine = ethconfig.CreateConsensusEngine(chainConfig, consensusConfig, config.Miner.Notify, config.Miner.Noverify, runtime.NumCPU() /* workers */)

	log.Info("Initialising Ethereum protocol", "network", config.NetworkID)

	bcVersion := rawdb.ReadDatabaseVersion(chainDb)
	var dbVer = "<nil>"
	if bcVersion != nil {
		dbVer = fmt.Sprintf("%d", *bcVersion)
	}

	if !config.SkipBcVersionCheck {
		if bcVersion != nil && *bcVersion > core.BlockChainVersion {
			return nil, fmt.Errorf("database version is v%d, Geth %s only supports v%d", *bcVersion, params.VersionWithMeta, core.BlockChainVersion)
		} else if bcVersion == nil || *bcVersion < core.BlockChainVersion {
			log.Warn("Upgrade blockchain database version", "from", dbVer, "to", core.BlockChainVersion)
			if err2 := rawdb.WriteDatabaseVersion(chainDb, core.BlockChainVersion); err2 != nil {
				return nil, err2
			}
		}
	}

	err = ethdb.SetStorageModeIfNotExist(chainDb, config.StorageMode)
	if err != nil {
		return nil, err
	}

	sm, err := ethdb.GetStorageModeFromDB(chainDb)
	if err != nil {
		return nil, err
	}
	if !reflect.DeepEqual(sm, config.StorageMode) {
		return nil, errors.New("mode is " + config.StorageMode.ToString() + " original mode is " + sm.ToString())
	}

	if err = stagedsync.UpdateMetrics(chainDb); err != nil {
		return nil, err
	}

	vmConfig, cacheConfig := BlockchainRuntimeConfig(config)
	txCacher := core.NewTxSenderCacher(runtime.NumCPU())
	eth.blockchain, err = core.NewBlockChain(chainDb, cacheConfig, chainConfig, eth.engine, vmConfig, eth.shouldPreserve, txCacher)
	if err != nil {
		return nil, err
	}

	eth.blockchain.EnableReceipts(config.StorageMode.Receipts)
	eth.blockchain.EnableTxLookupIndex(config.StorageMode.TxIndex)

	// Rewind the chain in case of an incompatible config upgrade.
	if compat, ok := genesisErr.(*params.ConfigCompatError); ok {
		log.Warn("Rewinding chain to upgrade configuration", "err", compat)
		eth.blockchain.SetHead(compat.RewindTo)
		err = rawdb.WriteChainConfig(chainDb, genesisHash, chainConfig)
		if err != nil {
			return nil, err
		}
	}

	if config.TxPool.Journal != "" {
		config.TxPool.Journal, err = stack.ResolvePath(config.TxPool.Journal)
		if err != nil {
			return nil, err
		}
	}

	eth.txPool = core.NewTxPool(config.TxPool, chainConfig, chainDb, txCacher)

	stagedSync := config.StagedSync

	// setting notifier to support streaming events to rpc daemon
	eth.events = remotedbserver.NewEvents()
	if stagedSync == nil {
		// if there is not stagedsync, we create one with the custom notifier
		stagedSync = stagedsync.New(stagedsync.DefaultStages(), stagedsync.DefaultUnwindOrder(), stagedsync.OptionalParameters{Notifier: eth.events})
	} else {
		// otherwise we add one if needed
		if stagedSync.Notifier == nil {
			stagedSync.Notifier = eth.events
		}
	}

	mining := stagedsync.New(stagedsync.MiningStages(), stagedsync.MiningUnwindOrder(), stagedsync.OptionalParameters{})

	var ethashApi *ethash.API
	if casted, ok := eth.Engine().(*ethash.Ethash); ok {
		ethashApi = casted.APIs(nil)[1].Service.(*ethash.API)
	}
	if stack.Config().PrivateApiAddr != "" {
		if stack.Config().TLSConnection {
			// load peer cert/key, ca cert
			var creds credentials.TransportCredentials

			if stack.Config().TLSCACert != "" {
				var peerCert tls.Certificate
				var caCert []byte
				peerCert, err = tls.LoadX509KeyPair(stack.Config().TLSCertFile, stack.Config().TLSKeyFile)
				if err != nil {
					log.Error("load peer cert/key error:%v", err)
					return nil, err
				}
				caCert, err = ioutil.ReadFile(stack.Config().TLSCACert)
				if err != nil {
					log.Error("read ca cert file error:%v", err)
					return nil, err
				}
				caCertPool := x509.NewCertPool()
				caCertPool.AppendCertsFromPEM(caCert)
				creds = credentials.NewTLS(&tls.Config{
					Certificates: []tls.Certificate{peerCert},
					ClientCAs:    caCertPool,
					ClientAuth:   tls.RequireAndVerifyClientCert,
					MinVersion:   tls.VersionTLS12,
				})
			} else {
				creds, err = credentials.NewServerTLSFromFile(stack.Config().TLSCertFile, stack.Config().TLSKeyFile)
			}

			if err != nil {
				return nil, err
			}
			eth.privateAPI, err = remotedbserver.StartGrpc(chainDb.(ethdb.HasRwKV).RwKV(), eth, ethashApi, stack.Config().PrivateApiAddr, stack.Config().PrivateApiRateLimit, &creds, eth.events)
			if err != nil {
				return nil, err
			}
		} else {
			eth.privateAPI, err = remotedbserver.StartGrpc(chainDb.(ethdb.HasRwKV).RwKV(), eth, ethashApi, stack.Config().PrivateApiAddr, stack.Config().PrivateApiRateLimit, nil, eth.events)
			if err != nil {
				return nil, err
			}
		}
	}

	checkpoint := config.Checkpoint
	if eth.handler, err = newHandler(&handlerConfig{
		Database:   chainDb,
		Chain:      eth.blockchain,
		TxPool:     eth.txPool,
		Network:    config.NetworkID,
		Checkpoint: checkpoint,

		Whitelist: config.Whitelist,
		Mining:    &config.Miner,
	}, eth.engine); err != nil {
		return nil, err
	}
	eth.snapDialCandidates, _ = setupDiscovery(eth.config.SnapDiscoveryURLs) //nolint:staticcheck
	eth.handler.SetTmpDir(tmpdir)
	eth.handler.SetBatchSize(config.CacheSize, config.BatchSize)
	eth.handler.SetStagedSync(stagedSync)
	eth.handler.SetMining(mining)

	eth.APIBackend = &EthAPIBackend{stack.Config().ExtRPCEnabled(), stack.Config().AllowUnprotectedTxs, eth, nil}
	gpoParams := config.GPO
	if gpoParams.Default == nil {
		gpoParams.Default = config.Miner.GasPrice
	}
	eth.APIBackend.gpo = gasprice.NewOracle(eth.APIBackend, gpoParams)
	eth.ethDialCandidates, err = setupDiscovery(eth.config.EthDiscoveryURLs)
	if err != nil {
		return nil, err
	}

	eth.ethDialCandidates, err = setupDiscovery(eth.config.EthDiscoveryURLs)
	if err != nil {
		return nil, err
	}

	// Register the backend on the node
	stack.RegisterAPIs(eth.APIs())
	stack.RegisterProtocols(eth.Protocols())
	stack.RegisterLifecycle(eth)
	// Check for unclean shutdown
	return eth, nil
}

func BlockchainRuntimeConfig(config *ethconfig.Config) (vm.Config, *core.CacheConfig) {
	var (
		vmConfig = vm.Config{
			EnablePreimageRecording: config.EnablePreimageRecording,
			NoReceipts:              !config.StorageMode.Receipts,
		}
		cacheConfig = &core.CacheConfig{
			Pruning:             config.Pruning,
			BlocksBeforePruning: config.BlocksBeforePruning,
			BlocksToPrune:       config.BlocksToPrune,
			PruneTimeout:        config.PruningTimeout,
			TrieCleanLimit:      config.TrieCleanCache,
			TrieCleanNoPrefetch: config.NoPrefetch,
			TrieDirtyLimit:      config.TrieDirtyCache,
			TrieTimeLimit:       config.TrieTimeout,
			DownloadOnly:        config.DownloadOnly,
			NoHistory:           !config.StorageMode.History,
			ArchiveSyncInterval: uint64(config.ArchiveSyncInterval),
		}
	)
	return vmConfig, cacheConfig
}

// func makeExtraData(extra []byte) []byte {
// 	if len(extra) == 0 {
// 		// create default extradata
// 		extra, _ = rlp.EncodeToBytes([]interface{}{
// 			uint(params.VersionMajor<<16 | params.VersionMinor<<8 | params.VersionMicro),
// 			"turbo-geth",
// 			runtime.GOOS,
// 		})
// 	}
// 	if uint64(len(extra)) > params.MaximumExtraDataSize {
// 		log.Warn("Miner extra data exceed limit", "extra", hexutil.Bytes(extra), "limit", params.MaximumExtraDataSize)
// 		extra = nil
// 	}
// 	return extra
// }

// APIs return the collection of RPC services the ethereum package offers.
// NOTE, some of these services probably need to be moved to somewhere else.
func (s *Ethereum) APIs() []rpc.API {
	if s.APIBackend == nil {
		return []rpc.API{}
	}
	apis := ethapi.GetAPIs(s.APIBackend)

	// Append any APIs exposed explicitly by the consensus engine
	//apis = append(apis, s.engine.APIs(s.BlockChain())...)

	// Append all the local APIs and return
	return append(apis, []rpc.API{
		//{
		//	Namespace: "eth",
		//	Version:   "1.0",
		//	Service:   NewPublicEthereumAPI(s),
		//	Public:    true,
		//},
		//{
		//	Namespace: "eth",
		//	Version:   "1.0",
		//	Service:   NewPublicMinerAPI(s),
		//	Public:    true,
		//},
		//{
		//	Namespace: "eth",
		//	Version:   "1.0",
		//	Service:   downloader.NewPublicDownloaderAPI(s.handler.downloader, s.eventMux),
		//	Public:    true,
		//},
		//{
		//	Namespace: "miner",
		//	Version:   "1.0",
		//	Service:   NewPrivateMinerAPI(s),
		//	Public:    false,
		//},
		//{
		//	Namespace: "eth",
		//	Version:   "1.0",
		//	Service:   filters.NewPublicFilterAPI(s.APIBackend, 5*time.Minute),
		//	Public:    true,
		//},
		//{
		//	Namespace: "admin",
		//	Version:   "1.0",
		//	Service:   NewPrivateAdminAPI(s),
		//},
		//{
		//	Namespace: "debug",
		//	Version:   "1.0",
		//	Service:   NewPublicDebugAPI(s),
		//	Public:    true,
		//}, {
		//	Namespace: "debug",
		//	Version:   "1.0",
		//	Service:   NewPrivateDebugAPI(s),
		//},
		{
			Namespace: "net",
			Version:   "1.0",
			Service:   s.netRPCService,
			Public:    true,
		},
	}...)
}

func (s *Ethereum) ResetWithGenesisBlock(gb *types.Block) {
	s.blockchain.ResetWithGenesisBlock(gb)
}

func (s *Ethereum) Etherbase() (eb common.Address, err error) {
	s.lock.RLock()
	etherbase := s.etherbase
	s.lock.RUnlock()

	if etherbase != (common.Address{}) {
		return etherbase, nil
	}
	return common.Address{}, fmt.Errorf("etherbase must be explicitly specified")
}

// isLocalBlock checks whether the specified block is mined
// by local miner accounts.
//
// We regard two types of accounts as local miner account: etherbase
// and accounts specified via `txpool.locals` flag.
func (s *Ethereum) isLocalBlock(block *types.Block) bool {
	s.lock.RLock()
	etherbase := s.etherbase
	s.lock.RUnlock()
	return ethutils.IsLocalBlock(s.engine, etherbase, s.config.TxPool.Locals, block.Header())
}

// shouldPreserve checks whether we should preserve the given block
// during the chain reorg depending on whether the author of block
// is a local account.
func (s *Ethereum) shouldPreserve(block *types.Block) bool {
	// The reason we need to disable the self-reorg preserving for clique
	// is it can be probable to introduce a deadlock.
	//
	// e.g. If there are 7 available signers
	//
	// r1   A
	// r2     B
	// r3       C
	// r4         D
	// r5   A      [X] F G
	// r6    [X]
	//
	// In the round5, the inturn signer E is offline, so the worst case
	// is A, F and G sign the block of round5 and reject the block of opponents
	// and in the round6, the last available signer B is offline, the whole
	// network is stuck.
	if _, ok := s.engine.Engine.(*clique.Clique); ok {
		return false
	}
	return s.isLocalBlock(block)
}

// SetEtherbase sets the mining reward address.
func (s *Ethereum) SetEtherbase(etherbase common.Address) {
	s.lock.Lock()
	s.etherbase = etherbase
	s.lock.Unlock()
}

// StartMining starts the miner with the given number of CPU threads. If mining
// is already running, this method adjust the number of threads allowed to use
// and updates the minimum price required by the transaction pool.
func (s *Ethereum) StartMining(threads int) error {
	// Update the thread count within the consensus engine
	type threaded interface {
		SetThreads(threads int)
	}
	if th, ok := s.engine.Engine.(threaded); ok {
		log.Info("Updated mining threads", "threads", threads)
		if threads == 0 {
			threads = -1 // Disable the miner from within
		}
		th.SetThreads(threads)
	}
	// If the miner was not running, initialize it
	if !s.IsMining() {
		// Propagate the initial price point to the transaction pool
		s.lock.RLock()
		price := s.gasPrice
		s.lock.RUnlock()
		s.txPool.SetGasPrice(price)

		// Configure the local mining address
		eb, err := s.Etherbase()
		if err != nil {
			log.Error("Cannot start mining without etherbase", "err", err)
			return fmt.Errorf("etherbase missing: %v", err)
		}
		if clique, ok := s.engine.Engine.(*clique.Clique); ok {
			if s.signer == nil {
				log.Error("Etherbase account unavailable locally", "err", err)
				return fmt.Errorf("signer missing: %v", err)
			}

			clique.Authorize(eb, func(_ common.Address, mimeType string, message []byte) ([]byte, error) {
				return crypto.Sign(message, s.signer)
			})
		}
		// If mining is started, we can disable the transaction rejection mechanism
		// introduced to speed sync times.
		atomic.StoreUint32(&s.handler.acceptTxs, 1)
	}
	return nil
}

// StopMining terminates the miner, both at the consensus engine level as well as
// at the block creation level.
func (s *Ethereum) StopMining() {
	// Update the thread count within the consensus engine
	type threaded interface {
		SetThreads(threads int)
	}
	if th, ok := s.engine.Engine.(threaded); ok {
		th.SetThreads(-1)
	}
}

func (s *Ethereum) IsMining() bool { return s.config.Miner.Enabled }

func (s *Ethereum) BlockChain() *core.BlockChain       { return s.blockchain }
func (s *Ethereum) TxPool() *core.TxPool               { return s.txPool }
func (s *Ethereum) Engine() consensus.Engine           { return s.engine }
func (s *Ethereum) ChainDb() ethdb.Database            { return s.chainDb }
func (s *Ethereum) ChainKV() ethdb.RwKV                { return s.chainKV }
func (s *Ethereum) IsListening() bool                  { return true } // Always listening
func (s *Ethereum) Downloader() *downloader.Downloader { return s.handler.downloader }
func (s *Ethereum) NetVersion() (uint64, error)        { return s.networkID, nil }
func (s *Ethereum) SyncProgress() ethereum.SyncProgress {
	return s.handler.downloader.Progress()
}
func (s *Ethereum) Synced() bool      { return atomic.LoadUint32(&s.handler.acceptTxs) == 1 }
func (s *Ethereum) ArchiveMode() bool { return !s.config.Pruning }

// Protocols returns all the currently configured
// network protocols to start.
func (s *Ethereum) Protocols() []p2p.Protocol {
	headHeight, _ := stages.GetStageProgress(s.chainDb, stages.Finish)
	protos := eth.MakeProtocols((*ethHandler)(s.handler), s.networkID, s.ethDialCandidates, s.chainConfig, s.genesisHash, headHeight)
	return protos
}

// Start implements node.Lifecycle, starting all internal goroutines needed by the
// Ethereum protocol implementation.
func (s *Ethereum) Start() error {
	eth.StartENRUpdater(s.chainConfig, s.genesisHash, s.events, s.p2pServer.LocalNode())

	// Figure out a max peers count based on the server limits
	maxPeers := s.p2pServer.MaxPeers
	// Start the networking layer and the light server if requested
	s.handler.Start(maxPeers)
	return nil
}

// Stop implements node.Service, terminating all internal goroutines used by the
// Ethereum protocol.
func (s *Ethereum) Stop() error {
	// Stop all the peer-related stuff first.
	s.handler.Stop()
	if s.privateAPI != nil {
		shutdownDone := make(chan bool)
		go func() {
			defer close(shutdownDone)
			s.privateAPI.GracefulStop()
		}()
		select {
		case <-time.After(1 * time.Second): // shutdown deadline
			s.privateAPI.Stop()
		case <-shutdownDone:
		}
	}

	//s.miner.Stop()
	s.blockchain.Stop()
	s.engine.Close()
	if s.txPool != nil {
		s.txPool.Stop()
	}
	return nil
}<|MERGE_RESOLUTION|>--- conflicted
+++ resolved
@@ -91,12 +91,7 @@
 	chainKV    ethdb.RwKV     // Same as chainDb, but different interface
 	privateAPI *grpc.Server
 
-<<<<<<< HEAD
-	eventMux *event.TypeMux
-	engine   *process.RemoteEngine
-=======
-	engine consensus.Engine
->>>>>>> 2f9bf300
+	engine *process.RemoteEngine
 
 	bloomRequests chan chan *bloombits.Retrieval // Channel receiving bloom data retrieval requests
 
@@ -290,13 +285,7 @@
 	eth := &Ethereum{
 		config:        config,
 		chainDb:       chainDb,
-<<<<<<< HEAD
-		chainKV:       chainDb.(ethdb.HasKV).KV(),
-		eventMux:      stack.EventMux(),
-=======
 		chainKV:       chainDb.(ethdb.HasRwKV).RwKV(),
-		engine:        ethconfig.CreateConsensusEngine(chainConfig, &config.Ethash, config.Miner.Notify, config.Miner.Noverify, chainDb),
->>>>>>> 2f9bf300
 		networkID:     config.NetworkID,
 		etherbase:     config.Miner.Etherbase,
 		bloomRequests: make(chan chan *bloombits.Retrieval),
