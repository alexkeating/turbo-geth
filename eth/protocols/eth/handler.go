// Copyright 2020 The go-ethereum Authors
// This file is part of the go-ethereum library.
//
// The go-ethereum library is free software: you can redistribute it and/or modify
// it under the terms of the GNU Lesser General Public License as published by
// the Free Software Foundation, either version 3 of the License, or
// (at your option) any later version.
//
// The go-ethereum library is distributed in the hope that it will be useful,
// but WITHOUT ANY WARRANTY; without even the implied warranty of
// MERCHANTABILITY or FITNESS FOR A PARTICULAR PURPOSE. See the
// GNU Lesser General Public License for more details.
//
// You should have received a copy of the GNU Lesser General Public License
// along with the go-ethereum library. If not, see <http://www.gnu.org/licenses/>.

package eth

import (
	"context"
	"fmt"
	"math/big"
	"time"

	"github.com/ledgerwatch/turbo-geth/common"
	"github.com/ledgerwatch/turbo-geth/core/rawdb"
	"github.com/ledgerwatch/turbo-geth/ethdb"
	"github.com/ledgerwatch/turbo-geth/p2p"
	"github.com/ledgerwatch/turbo-geth/p2p/enode"
	"github.com/ledgerwatch/turbo-geth/p2p/enr"
	"github.com/ledgerwatch/turbo-geth/params"
	"github.com/ledgerwatch/turbo-geth/rlp"
)

const (
	// softResponseLimit is the target maximum size of replies to data retrievals.
	softResponseLimit = 2 * 1024 * 1024

	// estHeaderSize is the approximate size of an RLP encoded block header.
	estHeaderSize = 500

	// maxHeadersServe is the maximum number of block headers to serve. This number
	// is there to limit the number of disk lookups.
	maxHeadersServe = 1024

	// maxBodiesServe is the maximum number of block bodies to serve. This number
	// is mostly there to limit the number of disk lookups. With 24KB block sizes
	// nowadays, the practical limit will always be softResponseLimit.
	maxBodiesServe = 1024

	// maxReceiptsServe is the maximum number of block receipts to serve. This
	// number is mostly there to limit the number of disk lookups. With block
	// containing 200+ transactions nowadays, the practical limit will always
	// be softResponseLimit.
	maxReceiptsServe = 1024
)

// Handler is a callback to invoke from an outside runner after the boilerplate
// exchanges have passed.
type Handler func(peer *Peer) error

// Backend defines the data retrieval methods t,o serve remote requests and the
// callback methods to invoke on remote deliveries.
type Backend interface {
	DB() ethdb.RwKV

	// TxPool retrieves the transaction pool object to serve data.
	TxPool() TxPool

	// AcceptTxs retrieves whether transaction processing is enabled on the node
	// or if inbound transactions should simply be dropped.
	AcceptTxs() bool

	// RunPeer is invoked when a peer joins on the `eth` protocol. The handler
	// should do any peer maintenance work, handshakes and validations. If all
	// is passed, control should be given back to the `handler` to process the
	// inbound messages going forward.
	RunPeer(peer *Peer, handler Handler) error

	// PeerInfo retrieves all known `eth` information about a peer.
	PeerInfo(id enode.ID) interface{}

	// Handle is a callback to be invoked when a data packet is received from
	// the remote peer. Only packets not consumed by the protocol handler will
	// be forwarded to the backend.
	Handle(peer *Peer, packet Packet) error
}

// TxPool defines the methods needed by the protocol handler to serve transactions.
type TxPool interface {
<<<<<<< HEAD
	// Get retrieves the the transaction from the local txpool with the given hash.
	Get(hash common.Hash) types.Transaction
=======
	// GetSerializedTransactions retrieves the the transaction from the local txpool with the given hash.
	GetSerializedTransactions(ctx context.Context, hashes common.Hashes) ([]rlp.RawValue, error)
>>>>>>> e25b5751
}

// MakeProtocols constructs the P2P protocol definitions for `eth`.
func MakeProtocols(backend Backend, readNodeInfo func() *NodeInfo, dnsdisc enode.Iterator, chainConfig *params.ChainConfig, genesisHash common.Hash, headHeight uint64) []p2p.Protocol {
	protocols := make([]p2p.Protocol, len(ProtocolVersions))
	for i, version := range ProtocolVersions {
		version := version // Closure

		protocols[i] = p2p.Protocol{
			Name:    ProtocolName,
			Version: version,
			Length:  protocolLengths[version],
			Run: func(p *p2p.Peer, rw p2p.MsgReadWriter) error {
				peer := NewPeer(version, p, rw, backend.TxPool())
				defer peer.Close()

				return backend.RunPeer(peer, func(peer *Peer) error {
					return Handle(backend, peer)
				})
			},
			NodeInfo: func() interface{} {
				return readNodeInfo()
			},
			PeerInfo: func(id enode.ID) interface{} {
				return backend.PeerInfo(id)
			},
			Attributes:     []enr.Entry{CurrentENREntry(chainConfig, genesisHash, headHeight)},
			DialCandidates: dnsdisc,
		}
	}
	return protocols
}

// NodeInfo represents a short summary of the `eth` sub-protocol metadata
// known about the host peer.
type NodeInfo struct {
	Network    uint64              `json:"network"`    // Ethereum network ID (1=Frontier, 2=Morden, Ropsten=3, Rinkeby=4)
	Difficulty *big.Int            `json:"difficulty"` // Total difficulty of the host's blockchain
	Genesis    common.Hash         `json:"genesis"`    // SHA3 hash of the host's genesis block
	Config     *params.ChainConfig `json:"config"`     // Chain configuration for the fork rules
	Head       common.Hash         `json:"head"`       // Hex hash of the host's best owned block
}

// ReadNodeInfo retrieves some `eth` protocol metadata about the running host node.
func ReadNodeInfo(getter ethdb.KVGetter, config *params.ChainConfig, genesisHash common.Hash, network uint64) *NodeInfo {
	head := rawdb.ReadCurrentHeader(getter)
	td, _ := rawdb.ReadTd(getter, head.Hash(), head.Number.Uint64())
	return &NodeInfo{
		Network:    network,
		Difficulty: td,
		Genesis:    genesisHash,
		Config:     config,
		Head:       head.Hash(),
	}
}

// Handle is invoked whenever an `eth` connection is made that successfully passes
// the protocol handshake. This method will keep processing messages until the
// connection is torn down.
func Handle(backend Backend, peer *Peer) error {
	for {
		if err := handleMessage(backend, peer); err != nil {
			peer.Log().Debug("Message handling failed in `eth`", "err", err)
			return err
		}
	}
}

type msgHandler func(backend Backend, msg Decoder, peer *Peer) error
type Decoder interface {
	Decode(val interface{}) error
	Time() time.Time
}

var eth65 = map[uint64]msgHandler{
	// old 64 messages
	GetBlockHeadersMsg: handleGetBlockHeaders,
	BlockHeadersMsg:    handleBlockHeaders,
	GetBlockBodiesMsg:  handleGetBlockBodies,
	BlockBodiesMsg:     handleBlockBodies,
	GetNodeDataMsg:     handleGetNodeData,
	NodeDataMsg:        handleNodeData,
	GetReceiptsMsg:     handleGetReceipts,
	ReceiptsMsg:        handleReceipts,
	NewBlockHashesMsg:  handleNewBlockhashes,
	NewBlockMsg:        handleNewBlock,
	TransactionsMsg:    handleTransactions,
	// New eth65 messages
	NewPooledTransactionHashesMsg: handleNewPooledTransactionHashes,
	GetPooledTransactionsMsg:      handleGetPooledTransactions,
	PooledTransactionsMsg:         handlePooledTransactions,
}

var eth66 = map[uint64]msgHandler{
	// eth64 announcement messages (no id)
	NewBlockHashesMsg: handleNewBlockhashes,
	NewBlockMsg:       handleNewBlock,
	TransactionsMsg:   handleTransactions,
	// eth65 announcement messages (no id)
	NewPooledTransactionHashesMsg: handleNewPooledTransactionHashes,
	// eth66 messages with request-id
	GetBlockHeadersMsg:       handleGetBlockHeaders66,
	BlockHeadersMsg:          handleBlockHeaders66,
	GetBlockBodiesMsg:        handleGetBlockBodies66,
	BlockBodiesMsg:           handleBlockBodies66,
	GetNodeDataMsg:           handleGetNodeData66,
	NodeDataMsg:              handleNodeData66,
	GetReceiptsMsg:           handleGetReceipts66,
	ReceiptsMsg:              handleReceipts66,
	GetPooledTransactionsMsg: handleGetPooledTransactions66,
	PooledTransactionsMsg:    handlePooledTransactions66,
}

// handleMessage is invoked whenever an inbound message is received from a remote
// peer. The remote connection is torn down upon returning any error.
func handleMessage(backend Backend, peer *Peer) error {
	// Read the next message from the remote peer, and ensure it's fully consumed
	msg, err := peer.rw.ReadMsg()
	if err != nil {
		return err
	}
	if msg.Size > maxMessageSize {
		return fmt.Errorf("%w: %v > %v", errMsgTooLarge, msg.Size, maxMessageSize)
	}
	defer msg.Discard()

	var handlers = eth65
	if peer.Version() >= ETH66 {
		handlers = eth66
	}

	if handler := handlers[msg.Code]; handler != nil {
		return handler(backend, msg, peer)
	}
	return fmt.Errorf("%w: %v", errInvalidMsgCode, msg.Code)
}<|MERGE_RESOLUTION|>--- conflicted
+++ resolved
@@ -88,13 +88,8 @@
 
 // TxPool defines the methods needed by the protocol handler to serve transactions.
 type TxPool interface {
-<<<<<<< HEAD
-	// Get retrieves the the transaction from the local txpool with the given hash.
-	Get(hash common.Hash) types.Transaction
-=======
 	// GetSerializedTransactions retrieves the the transaction from the local txpool with the given hash.
 	GetSerializedTransactions(ctx context.Context, hashes common.Hashes) ([]rlp.RawValue, error)
->>>>>>> e25b5751
 }
 
 // MakeProtocols constructs the P2P protocol definitions for `eth`.
