package stagedsync

import (
	"fmt"
	"strings"
	"time"
	"unsafe"

	"github.com/c2h5oh/datasize"
	"github.com/ledgerwatch/turbo-geth/common"
	"github.com/ledgerwatch/turbo-geth/core"
	"github.com/ledgerwatch/turbo-geth/core/types"
	"github.com/ledgerwatch/turbo-geth/core/vm"
	"github.com/ledgerwatch/turbo-geth/crypto/secp256k1"
	"github.com/ledgerwatch/turbo-geth/eth/stagedsync/stages"
	"github.com/ledgerwatch/turbo-geth/ethdb"
	"github.com/ledgerwatch/turbo-geth/log"
	"github.com/ledgerwatch/turbo-geth/params"
	"github.com/ledgerwatch/turbo-geth/turbo/shards"
)

type ChainEventNotifier interface {
	OnNewHeader(*types.Header)
}

// StageParameters contains the stage that stages receives at runtime when initializes.
// Then the stage can use it to receive different useful functions.
type StageParameters struct {
	d            DownloaderGlue
	ChainConfig  *params.ChainConfig
	chainContext *core.TinyChainContext
	vmConfig     *vm.Config
	DB           ethdb.Database
	// TX is a current transaction that staged sync runs in. It contains all the latest changes that DB has.
	// It can be used for both reading and writing.
	TX          ethdb.Database
	pid         string
	BatchSize   datasize.ByteSize // Batch size for the execution stage
	cache       *shards.StateCache
	storageMode ethdb.StorageMode
	TmpDir      string
	// QuitCh is a channel that is closed. This channel is useful to listen to when
	// the stage can take significant time and gracefully shutdown at Ctrl+C.
	QuitCh                <-chan struct{}
	headersFetchers       []func() error
	txPool                *core.TxPool
	poolStart             func() error
	prefetchedBlocks      *PrefetchedBlocks
	stateReaderBuilder    StateReaderBuilder
	stateWriterBuilder    StateWriterBuilder
	notifier              ChainEventNotifier
	silkwormExecutionFunc unsafe.Pointer
	InitialCycle          bool
<<<<<<< HEAD
=======
	mining                *MiningStagesParameters
}

type MiningStagesParameters struct {
	// configs
	*params.MiningConfig

	// noempty is the flag used to control whether the feature of pre-seal empty
	// block is enabled. The default value is false(pre-seal is enabled by default).
	// But in some special scenario the consensus engine will seal blocks instantaneously,
	// in this case this feature will add all empty blocks into canonical chain
	// non-stop and no real transaction will be included.
	noempty      bool
	pendingTxs   map[common.Address]types.Transactions
	txPoolLocals []common.Address

	// runtime dat
	Block *miningBlock
}

func NewMiningStagesParameters(cfg *params.MiningConfig, noempty bool, pendingTxs map[common.Address]types.Transactions, txPoolLocals []common.Address) *MiningStagesParameters {
	return &MiningStagesParameters{MiningConfig: cfg, noempty: noempty, pendingTxs: pendingTxs, txPoolLocals: txPoolLocals, Block: &miningBlock{}}

>>>>>>> bedf092c
}

// StageBuilder represent an object to create a single stage for staged sync
type StageBuilder struct {
	// ID is the stage identifier. Should be unique. It is recommended to prefix it with reverse domain `com.example.my-stage` to avoid conflicts.
	ID stages.SyncStage
	// Build is a factory function that initializes the sync stage based on the `StageParameters` provided.
	Build func(StageParameters) *Stage
}

// StageBuilders represents an ordered list of builders to build different stages. It also contains helper methods to change the list of stages.
type StageBuilders []StageBuilder

// MustReplace finds a stage with a specific ID and then sets the new one instead of that.
// Chainable but panics if it can't find stage to replace.
func (bb StageBuilders) MustReplace(id stages.SyncStage, newBuilder StageBuilder) StageBuilders {
	result := make([]StageBuilder, len(bb))

	found := false

	for i, originalBuilder := range bb {
		if strings.EqualFold(string(originalBuilder.ID), string(id)) {
			found = true
			result[i] = newBuilder
		} else {
			result[i] = originalBuilder
		}
	}

	if !found {
		panic(fmt.Sprintf("StageBuilders#Replace can't find the stage with id %s", string(id)))
	}

	return result
}

// Build creates sync states out of builders
func (bb StageBuilders) Build(world StageParameters) []*Stage {
	stages := make([]*Stage, len(bb))
	for i, builder := range bb {
		stages[i] = builder.Build(world)
	}
	return stages
}

// DefaultStages contains the list of default stage builders that are used by turbo-geth.
func DefaultStages() StageBuilders {
	return []StageBuilder{
		{
			ID: stages.Headers,
			Build: func(world StageParameters) *Stage {
				return &Stage{
					ID:          stages.Headers,
					Description: "Download headers",
					ExecFunc: func(s *StageState, u Unwinder) error {
						return SpawnHeaderDownloadStage(s, u, world.d, world.headersFetchers)
					},
					UnwindFunc: func(u *UnwindState, s *StageState) error {
						return u.Done(world.DB)
					},
				}
			},
		},
		{
			ID: stages.BlockHashes,
			Build: func(world StageParameters) *Stage {
				return &Stage{
					ID:          stages.BlockHashes,
					Description: "Write block hashes",
					ExecFunc: func(s *StageState, u Unwinder) error {
						return SpawnBlockHashStage(s, world.DB, world.TmpDir, world.QuitCh)
					},
					UnwindFunc: func(u *UnwindState, s *StageState) error {
						return u.Done(world.DB)
					},
				}
			},
		},
		{
			ID: stages.Bodies,
			Build: func(world StageParameters) *Stage {
				return &Stage{
					ID:          stages.Bodies,
					Description: "Download block bodies",
					ExecFunc: func(s *StageState, u Unwinder) error {
						return spawnBodyDownloadStage(s, u, world.d, world.pid, world.prefetchedBlocks)
					},
					UnwindFunc: func(u *UnwindState, s *StageState) error {
						return unwindBodyDownloadStage(u, world.DB)
					},
				}
			},
		},
		{
			ID: stages.Senders,
			Build: func(world StageParameters) *Stage {
				return &Stage{
					ID:          stages.Senders,
					Description: "Recover senders from tx signatures",
					ExecFunc: func(s *StageState, u Unwinder) error {
						const batchSize = 10000
						const blockSize = 4096
						n := secp256k1.NumOfContexts() // we can only be as parallels as our crypto library supports

						cfg := Stage3Config{
							BatchSize:       batchSize,
							BlockSize:       blockSize,
							BufferSize:      (blockSize * 10 / 20) * 10000, // 20*4096
							NumOfGoroutines: n,
							ReadChLen:       4,
							Now:             time.Now(),
						}
						return SpawnRecoverSendersStage(cfg, s, world.TX, world.ChainConfig, 0, world.TmpDir, world.QuitCh)
					},
					UnwindFunc: func(u *UnwindState, s *StageState) error {
						return UnwindSendersStage(u, s, world.TX)
					},
				}
			},
		},
		{
			ID: stages.Execution,
			Build: func(world StageParameters) *Stage {
				return &Stage{
					ID:          stages.Execution,
					Description: "Execute blocks w/o hash checks",
					ExecFunc: func(s *StageState, u Unwinder) error {
						return SpawnExecuteBlocksStage(s, world.TX,
							world.ChainConfig, world.chainContext, world.vmConfig,
							world.QuitCh,
							ExecuteBlockStageParams{
								WriteReceipts:         world.storageMode.Receipts,
								Cache:                 world.cache,
								BatchSize:             world.BatchSize,
								ReaderBuilder:         world.stateReaderBuilder,
								WriterBuilder:         world.stateWriterBuilder,
								SilkwormExecutionFunc: world.silkwormExecutionFunc,
							})
					},
					UnwindFunc: func(u *UnwindState, s *StageState) error {
						return UnwindExecutionStage(u, s, world.TX, world.QuitCh, ExecuteBlockStageParams{
							WriteReceipts:         world.storageMode.Receipts,
							Cache:                 world.cache,
							BatchSize:             world.BatchSize,
							ReaderBuilder:         world.stateReaderBuilder,
							WriterBuilder:         world.stateWriterBuilder,
							SilkwormExecutionFunc: world.silkwormExecutionFunc,
						})
					},
				}
			},
		},
		{
			ID: stages.HashState,
			Build: func(world StageParameters) *Stage {
				return &Stage{
					ID:          stages.HashState,
					Description: "Hash the key in the state",
					ExecFunc: func(s *StageState, u Unwinder) error {
						return SpawnHashStateStage(s, world.TX, world.cache, world.TmpDir, world.QuitCh)
					},
					UnwindFunc: func(u *UnwindState, s *StageState) error {
						return UnwindHashStateStage(u, s, world.TX, world.cache, world.TmpDir, world.QuitCh)
					},
				}
			},
		},
		{
			ID: stages.IntermediateHashes,
			Build: func(world StageParameters) *Stage {
				return &Stage{
					ID:          stages.IntermediateHashes,
					Description: "Generate intermediate hashes and computing state root",
					ExecFunc: func(s *StageState, u Unwinder) error {
						_, err := SpawnIntermediateHashesStage(s, world.TX, true /* checkRoot */, world.cache, world.TmpDir, world.QuitCh)
						return err
					},
					UnwindFunc: func(u *UnwindState, s *StageState) error {
						return UnwindIntermediateHashesStage(u, s, world.TX, world.cache, world.TmpDir, world.QuitCh)
					},
				}
			},
		},
		{
			ID: stages.AccountHistoryIndex,
			Build: func(world StageParameters) *Stage {
				return &Stage{
					ID:                  stages.AccountHistoryIndex,
					Description:         "Generate account history index",
					Disabled:            !world.storageMode.History,
					DisabledDescription: "Enable by adding `h` to --storage-mode",
					ExecFunc: func(s *StageState, u Unwinder) error {
						return SpawnAccountHistoryIndex(s, world.TX, world.TmpDir, world.QuitCh)
					},
					UnwindFunc: func(u *UnwindState, s *StageState) error {
						return UnwindAccountHistoryIndex(u, s, world.TX, world.QuitCh)
					},
				}
			},
		},
		{
			ID: stages.StorageHistoryIndex,
			Build: func(world StageParameters) *Stage {
				return &Stage{
					ID:                  stages.StorageHistoryIndex,
					Description:         "Generate storage history index",
					Disabled:            !world.storageMode.History,
					DisabledDescription: "Enable by adding `h` to --storage-mode",
					ExecFunc: func(s *StageState, u Unwinder) error {
						return SpawnStorageHistoryIndex(s, world.TX, world.TmpDir, world.QuitCh)
					},
					UnwindFunc: func(u *UnwindState, s *StageState) error {
						return UnwindStorageHistoryIndex(u, s, world.TX, world.QuitCh)
					},
				}
			},
		},
		{
			ID: stages.LogIndex,
			Build: func(world StageParameters) *Stage {
				return &Stage{
					ID:                  stages.LogIndex,
					Description:         "Generate receipt logs index",
					Disabled:            !world.storageMode.Receipts,
					DisabledDescription: "Enable by adding `r` to --storage-mode",
					ExecFunc: func(s *StageState, u Unwinder) error {
						return SpawnLogIndex(s, world.TX, world.TmpDir, world.QuitCh)
					},
					UnwindFunc: func(u *UnwindState, s *StageState) error {
						return UnwindLogIndex(u, s, world.TX, world.QuitCh)
					},
				}
			},
		},
		{
			ID: stages.CallTraces,
			Build: func(world StageParameters) *Stage {
				return &Stage{
					ID:                  stages.CallTraces,
					Description:         "Generate call traces index",
					Disabled:            !world.storageMode.CallTraces,
					DisabledDescription: "Work In Progress",
					ExecFunc: func(s *StageState, u Unwinder) error {
						return SpawnCallTraces(s, world.TX, world.ChainConfig, world.chainContext, world.TmpDir, world.QuitCh,
							CallTracesStageParams{
								Cache:     world.cache,
								BatchSize: world.BatchSize,
							})
					},
					UnwindFunc: func(u *UnwindState, s *StageState) error {
						return UnwindCallTraces(u, s, world.TX, world.ChainConfig, world.chainContext, world.QuitCh,
							CallTracesStageParams{
								Cache:     world.cache,
								BatchSize: world.BatchSize,
							})
					},
				}
			},
		},
		{
			ID: stages.TxLookup,
			Build: func(world StageParameters) *Stage {
				return &Stage{
					ID:                  stages.TxLookup,
					Description:         "Generate tx lookup index",
					Disabled:            !world.storageMode.TxIndex,
					DisabledDescription: "Enable by adding `t` to --storage-mode",
					ExecFunc: func(s *StageState, u Unwinder) error {
						return SpawnTxLookup(s, world.TX, world.TmpDir, world.QuitCh)
					},
					UnwindFunc: func(u *UnwindState, s *StageState) error {
						return UnwindTxLookup(u, s, world.TX, world.TmpDir, world.QuitCh)
					},
				}
			},
		},
		{
			ID: stages.TxPool,
			Build: func(world StageParameters) *Stage {
				return &Stage{
					ID:          stages.TxPool,
					Description: "Update transaction pool",
					ExecFunc: func(s *StageState, _ Unwinder) error {
						return spawnTxPool(s, world.TX, world.txPool, world.poolStart, world.QuitCh)
					},
					UnwindFunc: func(u *UnwindState, s *StageState) error {
						return unwindTxPool(u, s, world.TX, world.txPool, world.QuitCh)
					},
				}
			},
		},
		{
			ID: stages.Finish,
			Build: func(world StageParameters) *Stage {
				return &Stage{
					ID:          stages.Finish,
					Description: "Final: update current block for the RPC API",
					ExecFunc: func(s *StageState, _ Unwinder) error {
						var executionAt uint64
						var err error
						if executionAt, err = s.ExecutionAt(world.TX); err != nil {
							return err
						}
						logPrefix := s.state.LogPrefix()
						log.Info(fmt.Sprintf("[%s] Update current block for the RPC API", logPrefix), "to", executionAt)

						err = NotifyRpcDaemon(s.BlockNumber+1, executionAt, world.notifier, world.TX)
						if err != nil {
							return err
						}

						return s.DoneAndUpdate(world.TX, executionAt)
					},
					UnwindFunc: func(u *UnwindState, s *StageState) error {
						var executionAt uint64
						var err error
						if executionAt, err = s.ExecutionAt(world.TX); err != nil {
							return err
						}
						return s.DoneAndUpdate(world.TX, executionAt)
					},
				}
			},
		},
	}
}

func MiningStages() StageBuilders {
	return []StageBuilder{
		{
			ID: stages.MiningCreateBlock,
			Build: func(world StageParameters) *Stage {
				return &Stage{
					ID:          stages.MiningCreateBlock,
					Description: "Mining: construct new block from tx pool",
					ExecFunc: func(s *StageState, u Unwinder) error {
						return SpawnMiningCreateBlockStage(s, world.TX,
							world.mining.Block,
							world.ChainConfig,
							world.chainContext.Engine(),
							world.mining.ExtraData,
							world.mining.GasFloor,
							world.mining.GasCeil,
							world.mining.Etherbase,
							world.mining.txPoolLocals,
							world.mining.pendingTxs,
							world.QuitCh)
					},
					UnwindFunc: func(u *UnwindState, s *StageState) error { return nil },
				}
			},
		},
		{
			ID: stages.MiningExecution,
			Build: func(world StageParameters) *Stage {
				return &Stage{
					ID:          stages.MiningExecution,
					Description: "Mining: construct new block from tx pool",
					ExecFunc: func(s *StageState, u Unwinder) error {
						return SpawnMiningExecStage(s, world.TX,
							world.mining.Block,
							world.ChainConfig,
							world.vmConfig,
							world.chainContext,
							world.mining.Block.localTxs,
							world.mining.Block.remoteTxs,
							world.mining.Etherbase,
							world.mining.noempty,
							world.QuitCh)
					},
					UnwindFunc: func(u *UnwindState, s *StageState) error { return nil },
				}
			},
		},
		{
			ID: stages.HashState,
			Build: func(world StageParameters) *Stage {
				return &Stage{
					ID:          stages.HashState,
					Description: "Hash the key in the state",
					ExecFunc: func(s *StageState, u Unwinder) error {
						return SpawnHashStateStage(s, world.TX, world.cache, world.TmpDir, world.QuitCh)
					},
					UnwindFunc: func(u *UnwindState, s *StageState) error { return nil },
				}
			},
		},
		{
			ID: stages.IntermediateHashes,
			Build: func(world StageParameters) *Stage {
				return &Stage{
					ID:          stages.IntermediateHashes,
					Description: "Generate intermediate hashes and computing state root",
					ExecFunc: func(s *StageState, u Unwinder) error {
						stateRoot, err := SpawnIntermediateHashesStage(s, world.TX, false /* checkRoot */, world.cache, world.TmpDir, world.QuitCh)
						if err != nil {
							return err
						}
						world.mining.Block.header.Root = stateRoot
						return nil
					},
					UnwindFunc: func(u *UnwindState, s *StageState) error { return nil },
				}
			},
		},
		{
			ID: stages.MiningFinish,
			Build: func(world StageParameters) *Stage {
				return &Stage{
					ID:          stages.MiningFinish,
					Description: "Mining: create and propagate valid block",
					ExecFunc: func(s *StageState, u Unwinder) error {
						_, err := SpawnMiningFinishStage(s, world.TX, world.mining.Block, world.chainContext.Engine(), world.ChainConfig, world.QuitCh)
						if err != nil {
							return err
						}
						return nil
					},
					UnwindFunc: func(u *UnwindState, s *StageState) error { return nil },
				}
			},
		},
	}
}

// UnwindOrder represents the order in which the stages needs to be unwound.
// Currently it is using indexes of stages, 0-based.
// The unwind order is important and not always just stages going backwards.
// Let's say, there is tx pool (state 10) can be unwound only after execution
// is fully unwound (stages 9...3).
type UnwindOrder []int

// DefaultUnwindOrder contains the default unwind order for `DefaultStages()`.
// Just adding stages that don't do unwinding, don't require altering the default order.
func DefaultUnwindOrder() UnwindOrder {
	return []int{
		0, 1, 2,
		// Unwinding of tx pool (reinjecting transactions into the pool needs to happen after unwinding execution)
		// also tx pool is before senders because senders unwind is inside cycle transaction
		12,
		3, 4,
		// Unwinding of IHashes needs to happen after unwinding HashState
		6, 5,
		7, 8, 9, 10, 11,
	}
}

func MiningUnwindOrder() UnwindOrder {
	return []int{0, 1, 2, 3, 4}
}<|MERGE_RESOLUTION|>--- conflicted
+++ resolved
@@ -51,8 +51,6 @@
 	notifier              ChainEventNotifier
 	silkwormExecutionFunc unsafe.Pointer
 	InitialCycle          bool
-<<<<<<< HEAD
-=======
 	mining                *MiningStagesParameters
 }
 
@@ -76,7 +74,6 @@
 func NewMiningStagesParameters(cfg *params.MiningConfig, noempty bool, pendingTxs map[common.Address]types.Transactions, txPoolLocals []common.Address) *MiningStagesParameters {
 	return &MiningStagesParameters{MiningConfig: cfg, noempty: noempty, pendingTxs: pendingTxs, txPoolLocals: txPoolLocals, Block: &miningBlock{}}
 
->>>>>>> bedf092c
 }
 
 // StageBuilder represent an object to create a single stage for staged sync
