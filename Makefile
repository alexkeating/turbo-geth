--- conflicted
+++ resolved
@@ -28,7 +28,7 @@
 	docker-compose up
 
 geth:
-	$(GOBUILD) -o $(GOBIN)/tg -tags "mdbx" -ldflags "-X main.gitCommit=${GIT_COMMIT}" ./cmd/tg 
+	$(GOBUILD) -o $(GOBIN)/tg -tags "mdbx" -ldflags "-X main.gitCommit=${GIT_COMMIT}" ./cmd/tg
 	@echo "Done building."
 	@echo "Run \"$(GOBIN)/tg\" to launch turbo-geth."
 
@@ -183,8 +183,8 @@
 	$(GOBUILD) -o $(GOBIN)/protoc-gen-go google.golang.org/protobuf/cmd/protoc-gen-go # generates proto messages
 	$(GOBUILD) -o $(GOBIN)/protoc-gen-go-grpc google.golang.org/grpc/cmd/protoc-gen-go-grpc # generates grpc services
 	PATH=$(GOBIN):$(PATH) go generate ./ethdb
-<<<<<<< HEAD
-	PATH=$(GOBIN):$(PATH) go generate ./turbo/snapshotdownloader
+	PATH=$(GOBIN):$(PATH) go generate ./cmd/headers
+	PATH=$(GOBIN):$(PATH) go generate ./turbo/snapshotsync
 
 grpc2:
 	rm -f ./build/bin/protoc*
@@ -196,10 +196,7 @@
 
 	$(GOBUILD) -o $(GOBIN)/protoc-gen-go google.golang.org/protobuf/cmd/protoc-gen-go # generates proto messages
 	$(GOBUILD) -o $(GOBIN)/protoc-gen-go-grpc google.golang.org/grpc/cmd/protoc-gen-go-grpc # generates grpc services
-	PATH=$(GOBIN):$(PATH) go generate ./turbo/snapshotdownloader
-=======
-	PATH=$(GOBIN):$(PATH) go generate ./cmd/headers
->>>>>>> 99af6c45
+	PATH=$(GOBIN):$(PATH) go generate ./turbo/snapshotsync
 
 simulator-genesis:
 	go run ./cmd/tester genesis > ./cmd/tester/simulator_genesis.json
