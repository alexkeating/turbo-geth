--- conflicted
+++ resolved
@@ -151,9 +151,6 @@
 		return nil, fmt.Errorf("%w, path: %s", err, opts.path)
 	}
 
-<<<<<<< HEAD
-	status := statusOK
-=======
 	/*
 		if opts.flags&mdbx.Accede == 0 {
 			// 1/8 is good for transactions with a lot of modifications - to reduce invalidation size.
@@ -174,7 +171,7 @@
 			}
 	*/
 
->>>>>>> 6af12888
+	status := statusOK
 	db := &MdbxKV{
 		opts:    opts,
 		env:     env,
