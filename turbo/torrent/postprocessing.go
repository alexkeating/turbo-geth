package torrent

import (
	"context"
	"encoding/binary"
	"errors"
	"fmt"
<<<<<<< HEAD
=======
	"math/big"
>>>>>>> 0f1b2f35
	"os"

	"github.com/ledgerwatch/turbo-geth/common"
	"github.com/ledgerwatch/turbo-geth/common/dbutils"
	"github.com/ledgerwatch/turbo-geth/common/etl"
	"github.com/ledgerwatch/turbo-geth/core/rawdb"
	"github.com/ledgerwatch/turbo-geth/core/types"
	"github.com/ledgerwatch/turbo-geth/eth/stagedsync/stages"
	"github.com/ledgerwatch/turbo-geth/ethdb"
	"github.com/ledgerwatch/turbo-geth/log"
	"github.com/ledgerwatch/turbo-geth/rlp"
)

var (
	HeaderNumber    = stages.SyncStage("snapshot_header_number")
	HeaderCanonical = stages.SyncStage("snapshot_canonical")
)

func PostProcessing(db ethdb.Database, mode SnapshotMode) error {
	if mode.Headers {
		err := GenerateHeaderIndexes(context.Background(), db)
		if err != nil {
			return err
		}
	}
	if mode.Bodies {
		err := PostProcessBodies(db)
		if err != nil {
			return err
		}
	}
	return nil
}

func PostProcessBodies(db ethdb.Database) error {
	v, _, err := stages.GetStageProgress(db, stages.Bodies)
	if err != nil {
		return err
	}

	if v > 0 {
		return nil
	}

	k, body, err := db.Last(dbutils.BlockBodyPrefix)
	if err != nil {
		return err
	}

	if body == nil {
		return fmt.Errorf("empty body for key %s", common.Bytes2Hex(k))
	}

	number := binary.BigEndian.Uint64(k[:8])
	err = stages.SaveStageProgress(db, stages.Bodies, number, nil)
	if err != nil {
		return err
	}
	return nil
}

func GenerateHeaderIndexes(ctx context.Context, db ethdb.Database) error {
	var hash common.Hash
	var number uint64

	v, _, err := stages.GetStageProgress(db, HeaderNumber)
	if err != nil && !errors.Is(err, ethdb.ErrKeyNotFound) {
		return err
	}

	if v == 0 {
		log.Info("Generate headers hash to number index")

<<<<<<< HEAD
		innerErr := etl.Transform(db, dbutils.HeaderPrefix, dbutils.HeaderNumberPrefix, os.TempDir(), func(k []byte, v []byte, next etl.ExtractNextFunc) error {
			switch {
			case len(k) == 40:
				return next(k, common.CopyBytes(k[8:]), common.CopyBytes(k[:8]))
			case len(k) == 8:
				return next(k, common.CopyBytes(v[:common.HashLength]), k)
			default:
=======
		headNumber := big.NewInt(0).SetBytes(headNumberBytes).Uint64()
		headHash := common.BytesToHash(headHashBytes)

		innerErr = etl.Transform("Torrent post-processing 1", db, dbutils.HeaderPrefix, dbutils.HeaderNumberPrefix, os.TempDir(), func(k []byte, v []byte, next etl.ExtractNextFunc) error {
			if len(k) != 8+common.HashLength {
>>>>>>> 0f1b2f35
				return nil
			}
		}, etl.IdentityLoadFunc, etl.TransformArgs{
			Quit: ctx.Done(),
			OnLoadCommit: func(db ethdb.Putter, key []byte, isDone bool) error {
				if !isDone {
					return nil
				}
				return stages.SaveStageProgress(db, HeaderNumber, 1, nil)
			},
		})
		if innerErr != nil {
			return innerErr
		}
	}

	v, _, err = stages.GetStageProgress(db, HeaderCanonical)
	if err != nil && !errors.Is(err, ethdb.ErrKeyNotFound) {
		return err
	}
	if v == 0 {
		h := rawdb.ReadHeaderByNumber(db, 0)
		td := h.Difficulty

		log.Info("Generate TD index & canonical")
<<<<<<< HEAD
		err = etl.Transform(db, dbutils.HeaderPrefix, dbutils.HeaderPrefix, os.TempDir(), func(k []byte, v []byte, next etl.ExtractNextFunc) error {
			if len(k) != 8+common.HashLength && len(k) != 8 {
=======
		err = etl.Transform("Torrent post-processing 2", db, dbutils.HeaderPrefix, dbutils.HeaderPrefix, os.TempDir(), func(k []byte, v []byte, next etl.ExtractNextFunc) error {
			if len(k) != 8+common.HashLength {
>>>>>>> 0f1b2f35
				return nil
			}
			header := &types.Header{}
			if len(k) == 8 {
				v = v[common.HashLength:]
			}
			innerErr := rlp.DecodeBytes(v, header)
			if innerErr != nil {
				return innerErr
			}
			number = header.Number.Uint64()
			hash = header.Hash()
			td = td.Add(td, header.Difficulty)
			tdBytes, innerErr := rlp.EncodeToBytes(td)
			if innerErr != nil {
				return innerErr
			}

			return next(k, dbutils.HeaderTDKey(header.Number.Uint64(), header.Hash()), tdBytes)
		}, etl.IdentityLoadFunc, etl.TransformArgs{
			Quit: ctx.Done(),
			OnLoadCommit: func(db ethdb.Putter, key []byte, isDone bool) error {
				if !isDone {
					return nil
				}

				rawdb.WriteHeadHeaderHash(db, hash)
				rawdb.WriteHeaderNumber(db, hash, number)
				err = stages.SaveStageProgress(db, stages.Headers, number, nil)
				if err != nil {
					return err
				}
				err = stages.SaveStageProgress(db, stages.BlockHashes, number, nil)
				if err != nil {
					return err
				}
				rawdb.WriteHeadBlockHash(db, hash)
				return stages.SaveStageProgress(db, HeaderCanonical, number, nil)
			},
		})
		if err != nil {
			return err
		}
		log.Info("Last processed block", "num", number, "hash", hash.String())
	}

	return nil
}<|MERGE_RESOLUTION|>--- conflicted
+++ resolved
@@ -5,10 +5,6 @@
 	"encoding/binary"
 	"errors"
 	"fmt"
-<<<<<<< HEAD
-=======
-	"math/big"
->>>>>>> 0f1b2f35
 	"os"
 
 	"github.com/ledgerwatch/turbo-geth/common"
@@ -82,21 +78,13 @@
 	if v == 0 {
 		log.Info("Generate headers hash to number index")
 
-<<<<<<< HEAD
-		innerErr := etl.Transform(db, dbutils.HeaderPrefix, dbutils.HeaderNumberPrefix, os.TempDir(), func(k []byte, v []byte, next etl.ExtractNextFunc) error {
+		innerErr := etl.Transform("Torrent post-processing 1", db, dbutils.HeaderPrefix, dbutils.HeaderNumberPrefix, os.TempDir(), func(k []byte, v []byte, next etl.ExtractNextFunc) error {
 			switch {
 			case len(k) == 40:
 				return next(k, common.CopyBytes(k[8:]), common.CopyBytes(k[:8]))
 			case len(k) == 8:
 				return next(k, common.CopyBytes(v[:common.HashLength]), k)
 			default:
-=======
-		headNumber := big.NewInt(0).SetBytes(headNumberBytes).Uint64()
-		headHash := common.BytesToHash(headHashBytes)
-
-		innerErr = etl.Transform("Torrent post-processing 1", db, dbutils.HeaderPrefix, dbutils.HeaderNumberPrefix, os.TempDir(), func(k []byte, v []byte, next etl.ExtractNextFunc) error {
-			if len(k) != 8+common.HashLength {
->>>>>>> 0f1b2f35
 				return nil
 			}
 		}, etl.IdentityLoadFunc, etl.TransformArgs{
@@ -122,13 +110,8 @@
 		td := h.Difficulty
 
 		log.Info("Generate TD index & canonical")
-<<<<<<< HEAD
-		err = etl.Transform(db, dbutils.HeaderPrefix, dbutils.HeaderPrefix, os.TempDir(), func(k []byte, v []byte, next etl.ExtractNextFunc) error {
+		err = etl.Transform("Torrent post-processing 2", db, dbutils.HeaderPrefix, dbutils.HeaderPrefix, os.TempDir(), func(k []byte, v []byte, next etl.ExtractNextFunc) error {
 			if len(k) != 8+common.HashLength && len(k) != 8 {
-=======
-		err = etl.Transform("Torrent post-processing 2", db, dbutils.HeaderPrefix, dbutils.HeaderPrefix, os.TempDir(), func(k []byte, v []byte, next etl.ExtractNextFunc) error {
-			if len(k) != 8+common.HashLength {
->>>>>>> 0f1b2f35
 				return nil
 			}
 			header := &types.Header{}
