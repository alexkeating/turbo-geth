--- conflicted
+++ resolved
@@ -78,11 +78,7 @@
 		}
 		// Ensure any modifications are committed to the state
 		// Only delete empty objects if EIP158/161 (a.k.a Spurious Dragon) is in effect
-<<<<<<< HEAD
-		_ = statedb.FinalizeTx(vmenv.ChainConfig().WithEIPsFlags(context.Background(), block.NumberU64()), reader)
-=======
-		_ = statedb.FinalizeTx(vmenv.ChainConfig().WithEIPsFlags(context.Background(), block.Number()), state.NewNoopWriter())
->>>>>>> 9e3aae1b
+		_ = statedb.FinalizeTx(vmenv.ChainConfig().WithEIPsFlags(context.Background(), block.NumberU64()), state.NewNoopWriter())
 	}
 	return nil, vm.BlockContext{}, vm.TxContext{}, nil, nil, fmt.Errorf("transaction index %d out of range for block %x", txIndex, blockHash)
 }
