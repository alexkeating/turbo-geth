--- conflicted
+++ resolved
@@ -597,13 +597,6 @@
 		_ = _nextSiblingInMem() || _nextSiblingOfParentInMem() || _nextSiblingInDB()
 	}
 
-<<<<<<< HEAD
-func (sc *StateCache) Root() common.Hash {
-	var lastItem, nextItem CacheItem
-	itemIterator := func(i btree.Item) bool {
-		nextItem = i.(CacheItem)
-		return true
-=======
 	if _, err := walker(nil, common.Hash{}, false, false); err != nil {
 		return err
 	}
@@ -625,7 +618,6 @@
 	})
 	if cur == nil {
 		return nil, 0, 0, 0, nil
->>>>>>> 175828aa
 	}
 	return cur.addrHashPrefix, cur.hasState, cur.hasBranch, cur.hasHash, cur.hashes
 }
