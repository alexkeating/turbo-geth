// Copyright 2015 The go-ethereum Authors
// This file is part of the go-ethereum library.
//
// The go-ethereum library is free software: you can redistribute it and/or modify
// it under the terms of the GNU Lesser General Public License as published by
// the Free Software Foundation, either version 3 of the License, or
// (at your option) any later version.
//
// The go-ethereum library is distributed in the hope that it will be useful,
// but WITHOUT ANY WARRANTY; without even the implied warranty of
// MERCHANTABILITY or FITNESS FOR A PARTICULAR PURPOSE. See the
// GNU Lesser General Public License for more details.
//
// You should have received a copy of the GNU Lesser General Public License
// along with the go-ethereum library. If not, see <http://www.gnu.org/licenses/>.

package stages

import (
	"fmt"
	"math/big"

	"github.com/holiman/uint256"

	"github.com/ledgerwatch/turbo-geth/common"
	"github.com/ledgerwatch/turbo-geth/consensus/ethash"
	"github.com/ledgerwatch/turbo-geth/consensus/process"
	"github.com/ledgerwatch/turbo-geth/core"
	"github.com/ledgerwatch/turbo-geth/core/state"
	"github.com/ledgerwatch/turbo-geth/core/types"
	"github.com/ledgerwatch/turbo-geth/core/vm"
	"github.com/ledgerwatch/turbo-geth/crypto"
	"github.com/ledgerwatch/turbo-geth/eth/stagedsync"
	"github.com/ledgerwatch/turbo-geth/ethdb"
	"github.com/ledgerwatch/turbo-geth/log"
	"github.com/ledgerwatch/turbo-geth/params"
)

func ExampleGenerateChain() {
	db := ethdb.NewMemDatabase()
	defer db.Close()

	var (
		key1, _ = crypto.HexToECDSA("b71c71a67e1177ad4e901695e1b4b9ee17ae16c6668d313eac2f96dbcda3f291")
		key2, _ = crypto.HexToECDSA("8a1f9a8f95be41cd7ccb6168179afb4504aefe388d1e14474d32c45c72ce7b7a")
		key3, _ = crypto.HexToECDSA("49a7b37aa6f6645917e7b807e9d1c00d4fa71f18343b0d4122a4d2df64dd6fee")
		addr1   = crypto.PubkeyToAddress(key1.PublicKey)
		addr2   = crypto.PubkeyToAddress(key2.PublicKey)
		addr3   = crypto.PubkeyToAddress(key3.PublicKey)
	)

	h := log.Root().GetHandler()
	defer func() {
		log.Root().SetHandler(h)
	}()
	log.Root().SetHandler(log.DiscardHandler())

	// Ensure that key1 has some funds in the genesis block.
	gspec := &core.Genesis{
		Config: &params.ChainConfig{HomesteadBlock: new(big.Int)},
		Alloc:  core.GenesisAlloc{addr1: {Balance: big.NewInt(1000000)}},
	}
	genesis := gspec.MustCommit(db)

	txCacher := core.NewTxSenderCacher(1)
	blockchain, _ := core.NewBlockChain(db, nil, gspec.Config, ethash.NewFaker(), vm.Config{}, nil, txCacher)
	defer blockchain.Stop()

	// This call generates a chain of 5 blocks. The function runs for
	// each block and adds different features to gen based on the
	// block index.
	signer := types.HomesteadSigner{}
	chain, _, err := core.GenerateChain(gspec.Config, genesis, ethash.NewFaker(), db, 5, func(i int, gen *core.BlockGen) {
		switch i {
		case 0:
			// In block 1, addr1 sends addr2 some ether.
			tx, _ := types.SignTx(types.NewTransaction(gen.TxNonce(addr1), addr2, uint256.NewInt().SetUint64(10000), params.TxGas, nil, nil), signer, key1)
			gen.AddTx(tx)
		case 1:
			// In block 2, addr1 sends some more ether to addr2.
			// addr2 passes it on to addr3.
			tx1, _ := types.SignTx(types.NewTransaction(gen.TxNonce(addr1), addr2, uint256.NewInt().SetUint64(1000), params.TxGas, nil, nil), signer, key1)
			tx2, _ := types.SignTx(types.NewTransaction(gen.TxNonce(addr2), addr3, uint256.NewInt().SetUint64(1000), params.TxGas, nil, nil), signer, key2)
			gen.AddTx(tx1)
			gen.AddTx(tx2)
		case 2:
			// Block 3 is empty but was mined by addr3.
			gen.SetCoinbase(addr3)
			gen.SetExtra([]byte("yeehaw"))
		case 3:
			// Block 4 includes blocks 2 and 3 as uncle headers (with modified extra data).
			b2 := gen.PrevBlock(1).Header()
			b2.Extra = []byte("foo")
			gen.AddUncle(b2)
			b3 := gen.PrevBlock(2).Header()
			b3.Extra = []byte("foo")
			gen.AddUncle(b3)
		}
	}, false /* intermediateHashes */)
	if err != nil {
		fmt.Printf("generate chain: %v\n", err)
	}

	// Import the chain. This runs all block validation rules.
	exit := make(chan struct{})
	cons := ethash.NewFaker()
<<<<<<< HEAD
	eng := process.NewConsensusProcess(ethash.NewFaker(), gspec.Config, exit)
=======
	eng := process.NewConsensusProcess(ethash.NewFaker(), gspec.Config, exit, 1)
>>>>>>> f8b4eac4
	defer common.SafeClose(exit)
	if _, err := stagedsync.InsertBlocksInStages(db, ethdb.DefaultStorageMode, gspec.Config, &vm.Config{}, cons, eng, chain, true /* checkRoot */); err != nil {
		fmt.Printf("insert error%v\n", err)
		return
	}

	st := state.New(state.NewDbStateReader(db))
	fmt.Printf("last block: #%d\n", blockchain.CurrentBlock().Number())
	fmt.Println("balance of addr1:", st.GetBalance(addr1))
	fmt.Println("balance of addr2:", st.GetBalance(addr2))
	fmt.Println("balance of addr3:", st.GetBalance(addr3))
	// Output:
	// last block: #5
	// balance of addr1: 989000
	// balance of addr2: 10000
	// balance of addr3: 19687500000000001000
}<|MERGE_RESOLUTION|>--- conflicted
+++ resolved
@@ -104,11 +104,7 @@
 	// Import the chain. This runs all block validation rules.
 	exit := make(chan struct{})
 	cons := ethash.NewFaker()
-<<<<<<< HEAD
-	eng := process.NewConsensusProcess(ethash.NewFaker(), gspec.Config, exit)
-=======
 	eng := process.NewConsensusProcess(ethash.NewFaker(), gspec.Config, exit, 1)
->>>>>>> f8b4eac4
 	defer common.SafeClose(exit)
 	if _, err := stagedsync.InsertBlocksInStages(db, ethdb.DefaultStorageMode, gspec.Config, &vm.Config{}, cons, eng, chain, true /* checkRoot */); err != nil {
 		fmt.Printf("insert error%v\n", err)
