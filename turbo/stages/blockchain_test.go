// Copyright 2014 The go-ethereum Authors
// This file is part of the go-ethereum library.
//
// The go-ethereum library is free software: you can redistribute it and/or modify
// it under the terms of the GNU Lesser General Public License as published by
// the Free Software Foundation, either version 3 of the License, or
// (at your option) any later version.
//
// The go-ethereum library is distributed in the hope that it will be useful,
// but WITHOUT ANY WARRANTY; without even the implied warranty of
// MERCHANTABILITY or FITNESS FOR A PARTICULAR PURPOSE. See the
// GNU Lesser General Public License for more details.
//
// You should have received a copy of the GNU Lesser General Public License
// along with the go-ethereum library. If not, see <http://www.gnu.org/licenses/>.

package stages

import (
	"context"
	"errors"
	"fmt"
	"io/ioutil"
	"math/big"
	"os"
	"testing"
	"time"

	"github.com/holiman/uint256"
	"github.com/stretchr/testify/assert"
	"github.com/stretchr/testify/require"

	"github.com/ledgerwatch/turbo-geth/common"
	"github.com/ledgerwatch/turbo-geth/common/dbutils"
	"github.com/ledgerwatch/turbo-geth/common/hexutil"
	"github.com/ledgerwatch/turbo-geth/common/u256"
	"github.com/ledgerwatch/turbo-geth/consensus"
	"github.com/ledgerwatch/turbo-geth/consensus/ethash"
	"github.com/ledgerwatch/turbo-geth/consensus/process"
	"github.com/ledgerwatch/turbo-geth/core"
	"github.com/ledgerwatch/turbo-geth/core/rawdb"
	"github.com/ledgerwatch/turbo-geth/core/state"
	"github.com/ledgerwatch/turbo-geth/core/types"
	"github.com/ledgerwatch/turbo-geth/core/vm"
	"github.com/ledgerwatch/turbo-geth/crypto"
	"github.com/ledgerwatch/turbo-geth/eth/stagedsync"
	"github.com/ledgerwatch/turbo-geth/ethdb"
	"github.com/ledgerwatch/turbo-geth/params"
)

// So we can deterministically seed different blockchains
var (
	canonicalSeed = 1
	forkSeed      = 2
)

// makeHeaderChain creates a deterministic chain of headers rooted at parent.
func makeHeaderChain(parent *types.Header, n int, engine consensus.Engine, db *ethdb.ObjectDatabase, seed int) []*types.Header {
	blocks := makeBlockChain(types.NewBlockWithHeader(parent), n, engine, db, seed)
	headers := make([]*types.Header, len(blocks))
	for i, block := range blocks {
		headers[i] = block.Header()
	}
	return headers
}

// makeBlockChain creates a deterministic chain of blocks rooted at parent.
func makeBlockChain(parent *types.Block, n int, engine consensus.Engine, db *ethdb.ObjectDatabase, seed int) []*types.Block {
	blocks, _, _ := core.GenerateChain(params.TestChainConfig, parent, engine, db, n, func(i int, b *core.BlockGen) {
		b.SetCoinbase(common.Address{0: byte(seed), 19: byte(i)})
	}, false /* intermediateHashes */)
	return blocks
}

// newCanonical creates a chain database, and injects a deterministic canonical
// chain. Depending on the full flag, if creates either a full block chain or a
// header only chain.
func newCanonical(engine consensus.Engine, n int, full bool) (*ethdb.ObjectDatabase, *types.Block, error) {
	db := ethdb.NewMemDatabase()
	genesis, _, err := new(core.Genesis).Commit(db, true /* history */)
	if err != nil {
		panic(err)
	}

	// Initialize a fresh chain with only a genesis block
	//cacheConfig := &core.CacheConfig{
	//	TrieCleanLimit: 256,
	//	TrieDirtyLimit: 256,
	//	TrieTimeLimit:  5 * time.Minute,
	//	NoHistory:      false,
	//	Pruning:        false,
	//}
	//txCacher := core.NewTxSenderCacher(1)
	//blockchain, _ := core.NewBlockChain(db, cacheConfig, params.AllEthashProtocolChanges, engine, vm.Config{}, nil, txCacher)

	// Create and inject the requested chain
	if n == 0 {
		return db, genesis, nil
	}

	exit := make(chan struct{})
	eng := process.NewConsensusProcess(ethash.NewFaker(), params.AllEthashProtocolChanges, exit, 1)
	defer common.SafeClose(exit)
	if full {
		// Full block-chain requested
		blocks := makeBlockChain(genesis, n, engine, db, canonicalSeed)
<<<<<<< HEAD
		exit := make(chan struct{})
		eng := process.NewConsensusProcess(engine, params.AllEthashProtocolChanges, exit)
		defer common.SafeClose(exit)
=======
>>>>>>> f8b4eac4
		_, err = stagedsync.InsertBlocksInStages(db, ethdb.DefaultStorageMode, params.AllEthashProtocolChanges, &vm.Config{}, engine, eng, blocks, true /* checkRoot */)
		return db, genesis, err
	}
	// Header-only chain requested
	headers := makeHeaderChain(genesis.Header(), n, engine, db, canonicalSeed)

<<<<<<< HEAD
	exit := make(chan struct{})
	eng := process.NewConsensusProcess(ethash.NewFaker(), params.AllEthashProtocolChanges, exit)
	defer common.SafeClose(exit)
=======
>>>>>>> f8b4eac4
	_, _, _, err = stagedsync.InsertHeadersInStages(db, eng, headers)
	return db, genesis, err
}

// Test fork of length N starting from block i
func testFork(t *testing.T, chainDb ethdb.Database, i, n int, full bool, comparator func(td1, td2 *big.Int)) {
	// Copy old chain up to #i into a new db
	db, _, err := newCanonical(ethash.NewFaker(), i, true)
	if err != nil {
		t.Fatal("could not make new canonical in testFork", err)
	}
	defer db.Close()

	// Assert the chains have the same header/block at #i
	var hash1, hash2 common.Hash
	if hash1, err = rawdb.ReadCanonicalHash(chainDb, uint64(i)); err != nil {
		t.Fatalf("Failed to read canonical hash: %v", err)
	}
	if hash2, err = rawdb.ReadCanonicalHash(db, uint64(i)); err != nil {
		t.Fatalf("Failed to read canonical hash 2: %v", err)
	}
	if full {
		if block1 := rawdb.ReadBlock(chainDb, hash1, uint64(i)); block1 == nil {
			t.Fatalf("Did not find canonical block")
		}
		if block2 := rawdb.ReadBlock(db, hash2, uint64(i)); block2 == nil {
			t.Fatalf("Did not find canonical block 2")
		}
	} else {
		if header1 := rawdb.ReadHeader(chainDb, hash1, uint64(i)); header1 == nil {
			t.Fatalf("Did not find canonical header")
		}
		if header2 := rawdb.ReadHeader(db, hash2, uint64(i)); header2 == nil {
			t.Fatalf("Did not find canonical header 2")
		}
	}
	if hash1 != hash2 {
		t.Errorf("chain content mismatch at %d: have hash %v, want hash %v", i, hash2, hash1)
	}
	// Extend the newly created chain
	var (
		blockChainB  []*types.Block
		headerChainB []*types.Header
	)
	var tdPre, tdPost *big.Int
	if full {
		currentBlockHash := rawdb.ReadHeadBlockHash(chainDb)
		currentBlock, err1 := rawdb.ReadBlockByHash(chainDb, currentBlockHash)
		if err1 != nil {
			t.Fatalf("Failed to read current bock: %v", err1)
		}
		currentBlockB, err2 := rawdb.ReadBlockByHash(db, rawdb.ReadHeadBlockHash(db))
		if err2 != nil {
			t.Fatalf("Failed to read current bock: %v", err2)
		}
		blockChainB = makeBlockChain(currentBlockB, n, ethash.NewFaker(), db, forkSeed)
		tdPre, err = rawdb.ReadTd(chainDb, currentBlockHash, currentBlock.NumberU64())
		if err != nil {
			t.Fatalf("Failed to read TD for current block: %v", err)
		}
		exit1 := make(chan struct{})
		cons1 := ethash.NewFaker()
<<<<<<< HEAD
		eng1 := process.NewConsensusProcess(cons1, params.AllEthashProtocolChanges, exit1)
=======
		eng1 := process.NewConsensusProcess(cons1, params.AllEthashProtocolChanges, exit1, 1)
>>>>>>> f8b4eac4
		defer common.SafeClose(exit1)
		if _, err = stagedsync.InsertBlocksInStages(chainDb, ethdb.DefaultStorageMode, params.AllEthashProtocolChanges, &vm.Config{}, cons1, eng1, blockChainB, true /* checkRoot */); err != nil {
			t.Fatalf("failed to insert forking chain: %v", err)
		}
		currentBlockHash = blockChainB[len(blockChainB)-1].Hash()
		currentBlock, err1 = rawdb.ReadBlockByHash(chainDb, currentBlockHash)
		if err1 != nil {
			t.Fatalf("Failed to read last header: %v", err1)
		}
		tdPost, err = rawdb.ReadTd(chainDb, currentBlockHash, currentBlock.NumberU64())
		if err != nil {
			t.Fatalf("Failed to read TD for current header: %v", err)
		}
	} else {
		currentHeaderHash := rawdb.ReadHeadHeaderHash(chainDb)
		currentHeader, err1 := rawdb.ReadHeaderByHash(chainDb, currentHeaderHash)
		if err1 != nil {
			t.Fatalf("Failed to read current header: %v", err1)
		}
		currentHeaderB, err2 := rawdb.ReadHeaderByHash(db, rawdb.ReadHeadHeaderHash(db))
		if err2 != nil {
			t.Fatalf("Failed to read current header: %v", err2)
		}
		headerChainB = makeHeaderChain(currentHeaderB, n, ethash.NewFaker(), db, forkSeed)
		tdPre, err = rawdb.ReadTd(chainDb, currentHeaderHash, currentHeader.Number.Uint64())
		if err != nil {
			t.Fatalf("Failed to read TD for current header: %v", err)
		}
		exit1 := make(chan struct{})
<<<<<<< HEAD
		eng1 := process.NewConsensusProcess(ethash.NewFaker(), params.AllEthashProtocolChanges, exit1)
=======
		eng1 := process.NewConsensusProcess(ethash.NewFaker(), params.AllEthashProtocolChanges, exit1, 1)
>>>>>>> f8b4eac4
		defer common.SafeClose(exit1)
		if _, _, _, err = stagedsync.InsertHeadersInStages(chainDb, eng1, headerChainB); err != nil {
			t.Fatalf("failed to insert forking chain: %v", err)
		}
		currentHeader = headerChainB[len(headerChainB)-1]
		tdPost, err = rawdb.ReadTd(chainDb, currentHeader.Hash(), currentHeader.Number.Uint64())
		if err != nil {
			t.Fatalf("Failed to read TD for current header: %v", err)
		}
	}
	// Sanity check that the forked chain can be imported into the original
	if full {
		if err := testBlockChainImport(blockChainB, db); err != nil {
			t.Fatalf("failed to import forked block chain: %v", err)
		}
	} else {
		if err := testHeaderChainImport(headerChainB, db); err != nil {
			t.Fatalf("failed to import forked header chain: %v", err)
		}
	}
	// Compare the total difficulties of the chains
	comparator(tdPre, tdPost)
}

// testBlockChainImport tries to process a chain of blocks, writing them into
// the database if successful.
func testBlockChainImport(chain types.Blocks, db ethdb.Database) error {
	exit1 := make(chan struct{})
<<<<<<< HEAD
	eng1 := process.NewConsensusProcess(blockchain.Engine(), params.AllEthashProtocolChanges, exit1)
	defer common.SafeClose(exit1)
	if _, err := stagedsync.InsertBlocksInStages(db, ethdb.DefaultStorageMode,blockchain.Config(), &vm.Config{}, blockchain.Engine(), eng1, chain, true /* checkRoot */); err != nil {
=======
	cons := ethash.NewFullFaker()
	eng1 := process.NewConsensusProcess(cons, params.AllEthashProtocolChanges, exit1, 1)
	defer common.SafeClose(exit1)
	if _, err := stagedsync.InsertBlocksInStages(db, ethdb.DefaultStorageMode, params.AllEthashProtocolChanges, &vm.Config{}, ethash.NewFaker(), eng1, chain, true /* checkRoot */); err != nil {
>>>>>>> f8b4eac4
		return err
	}
	return nil
}

// testHeaderChainImport tries to process a chain of header, writing them into
// the database if successful.
func testHeaderChainImport(chain []*types.Header, db ethdb.Database) error {
	exit1 := make(chan struct{})
<<<<<<< HEAD
	eng1 := process.NewConsensusProcess(blockchain.Engine(), params.AllEthashProtocolChanges, exit1)
=======
	cons := ethash.NewFullFaker()
	eng1 := process.NewConsensusProcess(cons, params.AllEthashProtocolChanges, exit1, 1)
>>>>>>> f8b4eac4
	defer common.SafeClose(exit1)
	if _, _, _, err := stagedsync.InsertHeadersInStages(db, eng1, chain); err != nil {
		return err
	}
	return nil
}

func TestLastBlock(t *testing.T) {
	db, _, err := newCanonical(ethash.NewFaker(), 0, true)
	if err != nil {
		t.Fatalf("failed to create pristine chain: %v", err)
	}
	defer db.Close()

	blocks := makeBlockChain(rawdb.ReadCurrentBlock(db), 1, ethash.NewFullFaker(), db, 0)
	engine := ethash.NewFaker()
<<<<<<< HEAD
	eng := process.NewRemoteEngine(engine, params.TestChainConfig)
=======
	eng := process.NewRemoteEngine(engine, params.TestChainConfig, 1)
>>>>>>> f8b4eac4

	if _, err = stagedsync.InsertBlocksInStages(db, ethdb.DefaultStorageMode, params.TestChainConfig, &vm.Config{}, engine, eng, blocks, true /* checkRoot */); err != nil {
		t.Fatalf("Failed to insert block: %v", err)
	}
	if blocks[len(blocks)-1].Hash() != rawdb.ReadHeadBlockHash(db) {
		t.Fatalf("Write/Get HeadBlockHash failed")
	}
}

// Tests that given a starting canonical chain of a given size, it can be extended
// with various length chains.
func TestExtendCanonicalHeaders(t *testing.T) { testExtendCanonical(t, false) }
func TestExtendCanonicalBlocks(t *testing.T)  { testExtendCanonical(t, true) }

func testExtendCanonical(t *testing.T, full bool) {
	length := 5

	// Make first chain starting from genesis
	db, _, err := newCanonical(ethash.NewFaker(), length, full)
	if err != nil {
		t.Fatalf("failed to make new canonical chain: %v", err)
	}
	defer db.Close()

	// Define the difficulty comparator
	better := func(td1, td2 *big.Int) {
		if td2.Cmp(td1) <= 0 {
			t.Errorf("total difficulty mismatch: have %v, expected more than %v", td2, td1)
		}
	}
	// Start fork from current height
	testFork(t, db, length, 1, full, better)
	testFork(t, db, length, 2, full, better)
	testFork(t, db, length, 5, full, better)
	testFork(t, db, length, 10, full, better)
}

// Tests that given a starting canonical chain of a given size, creating shorter
// forks do not take canonical ownership.
func TestShorterForkHeaders(t *testing.T) { testShorterFork(t, false) }
func TestShorterForkBlocks(t *testing.T) {
	t.Skip("turbo-geth does not insert shorter forks")
	testShorterFork(t, true)
}

func testShorterFork(t *testing.T, full bool) {
	length := 10

	// Make first chain starting from genesis
	db, _, err := newCanonical(ethash.NewFaker(), length, full)
	if err != nil {
		t.Fatalf("failed to make new canonical chain: %v", err)
	}
	defer db.Close()

	// Define the difficulty comparator
	worse := func(td1, td2 *big.Int) {
		if td2.Cmp(td1) >= 0 {
			t.Errorf("total difficulty mismatch: have %v, expected less than %v", td2, td1)
		}
	}
	// Sum of numbers must be less than `length` for this to be a shorter fork
	testFork(t, db, 0, 3, full, worse)
	testFork(t, db, 0, 7, full, worse)
	testFork(t, db, 1, 1, full, worse)
	testFork(t, db, 1, 7, full, worse)
	testFork(t, db, 5, 3, full, worse)
	testFork(t, db, 5, 4, full, worse)
}

// Tests that given a starting canonical chain of a given size, creating longer
// forks do take canonical ownership.
func TestLongerForkHeaders(t *testing.T) { testLongerFork(t, false) }
func TestLongerForkBlocks(t *testing.T)  { testLongerFork(t, true) }

func testLongerFork(t *testing.T, full bool) {
	length := 10

	// Make first chain starting from genesis
	db, _, err := newCanonical(ethash.NewFaker(), length, full)
	if err != nil {
		t.Fatalf("failed to make new canonical chain: %v", err)
	}
	defer db.Close()

	// Define the difficulty comparator
	better := func(td1, td2 *big.Int) {
		if td2.Cmp(td1) <= 0 {
			t.Errorf("total difficulty mismatch: have %v, expected more than %v", td2, td1)
		}
	}
	// Sum of numbers must be greater than `length` for this to be a longer fork
	testFork(t, db, 5, 6, full, better)
	testFork(t, db, 5, 8, full, better)
	testFork(t, db, 1, 13, full, better)
	testFork(t, db, 1, 14, full, better)
	testFork(t, db, 0, 16, full, better)
	testFork(t, db, 0, 17, full, better)
}

// Tests that given a starting canonical chain of a given size, creating equal
// forks do take canonical ownership.
func TestEqualForkHeaders(t *testing.T) { testEqualFork(t, false) }
func TestEqualForkBlocks(t *testing.T) {
	t.Skip("turbo-geth does not insert equal forks")
	testEqualFork(t, true)
}

func testEqualFork(t *testing.T, full bool) {
	length := 10

	// Make first chain starting from genesis
	db, _, err := newCanonical(ethash.NewFaker(), length, full)
	if err != nil {
		t.Fatalf("failed to make new canonical chain: %v", err)
	}
	defer db.Close()

	// Define the difficulty comparator
	equal := func(td1, td2 *big.Int) {
		if td2.Cmp(td1) != 0 {
			t.Errorf("total difficulty mismatch: have %v, want %v", td2, td1)
		}
	}
	// Sum of numbers must be equal to `length` for this to be an equal fork
	testFork(t, db, 9, 1, full, equal)
	testFork(t, db, 6, 4, full, equal)
	testFork(t, db, 5, 5, full, equal)
	testFork(t, db, 2, 8, full, equal)
	testFork(t, db, 1, 9, full, equal)
	testFork(t, db, 0, 10, full, equal)
}

// Tests that chains missing links do not get accepted by the processor.
func TestBrokenHeaderChain(t *testing.T) { testBrokenChain(t, false) }
func TestBrokenBlockChain(t *testing.T)  { testBrokenChain(t, true) }

func testBrokenChain(t *testing.T, full bool) {
	// Make chain starting from genesis
	db, _, err := newCanonical(ethash.NewFaker(), 10, true)
	if err != nil {
		t.Fatalf("failed to make new canonical chain: %v", err)
	}
	defer db.Close()

	// Create a forked chain, and try to insert with a missing link
	if full {
		chain := makeBlockChain(rawdb.ReadCurrentBlock(db), 5, ethash.NewFaker(), db, forkSeed)[1:]
		if err := testBlockChainImport(chain, db); err == nil {
			t.Errorf("broken block chain not reported")
		}
	} else {
		chain := makeHeaderChain(rawdb.ReadCurrentHeader(db), 5, ethash.NewFaker(), db, forkSeed)[1:]
		if err := testHeaderChainImport(chain, db); err == nil {
			t.Errorf("broken header chain not reported")
		}
	}
}

// Tests that reorganising a long difficult chain after a short easy one
// overwrites the canonical numbers and links in the database.
func TestReorgLongHeaders(t *testing.T) { testReorgLong(t, false) }
func TestReorgLongBlocks(t *testing.T)  { testReorgLong(t, true) }

func testReorgLong(t *testing.T, full bool) {
	testReorg(t, []int64{0, 0, -9}, []int64{0, 0, 0, -9}, 393280, full)
}

// Tests that reorganising a short difficult chain after a long easy one
// overwrites the canonical numbers and links in the database.
func TestReorgShortHeaders(t *testing.T) { testReorgShort(t, false) }
func TestReorgShortBlocks(t *testing.T)  { testReorgShort(t, true) }

func testReorgShort(t *testing.T, full bool) {
	// Create a long easy chain vs. a short heavy one. Due to difficulty adjustment
	// we need a fairly long chain of blocks with different difficulties for a short
	// one to become heavyer than a long one. The 96 is an empirical value.
	easy := make([]int64, 96)
	for i := 0; i < len(easy); i++ {
		easy[i] = 60
	}
	diff := make([]int64, len(easy)-1)
	for i := 0; i < len(diff); i++ {
		diff[i] = -9
	}
	testReorg(t, easy, diff, 12615120, full)
}

func testReorg(t *testing.T, first, second []int64, td int64, full bool) {
	// Create a pristine chain and database
	db, genesis, err := newCanonical(ethash.NewFaker(), 0, full)
	if err != nil {
		t.Fatalf("failed to create pristine chain: %v", err)
	}
	defer db.Close()

	// Insert an easy and a difficult chain afterwards
	easyBlocks, _, err := core.GenerateChain(params.TestChainConfig, rawdb.ReadCurrentBlock(db), ethash.NewFaker(), db, len(first), func(i int, b *core.BlockGen) {
		b.OffsetTime(first[i])
	}, false /* intemediateHashes */)
	if err != nil {
		t.Fatalf("generate chain: %v", err)
	}
	diffBlocks, _, err := core.GenerateChain(params.TestChainConfig, rawdb.ReadCurrentBlock(db), ethash.NewFaker(), db, len(second), func(i int, b *core.BlockGen) {
		b.OffsetTime(second[i])
	}, false /* intemediateHashes */)
	if err != nil {
		t.Fatalf("generate chain: %v", err)
	}
	if full {
		exit1 := make(chan struct{})
		cons1 := ethash.NewFaker()
<<<<<<< HEAD
		eng1 := process.NewConsensusProcess(cons1, params.AllEthashProtocolChanges, exit1)
=======
		eng1 := process.NewConsensusProcess(cons1, params.AllEthashProtocolChanges, exit1, 1)
>>>>>>> f8b4eac4
		defer common.SafeClose(exit1)
		if _, err = stagedsync.InsertBlocksInStages(db, ethdb.DefaultStorageMode, params.TestChainConfig, &vm.Config{}, cons1, eng1, easyBlocks, true /* checkRoot */); err != nil {
			t.Fatalf("failed to insert easy chain: %v", err)
		}

		exit2 := make(chan struct{})
		cons2 := ethash.NewFaker()
<<<<<<< HEAD
		eng2 := process.NewConsensusProcess(cons2, params.AllEthashProtocolChanges, exit2)
=======
		eng2 := process.NewConsensusProcess(cons2, params.AllEthashProtocolChanges, exit2, 1)
>>>>>>> f8b4eac4
		defer common.SafeClose(exit2)
		if _, err = stagedsync.InsertBlocksInStages(db, ethdb.DefaultStorageMode, params.TestChainConfig, &vm.Config{}, cons2, eng2, diffBlocks, true /* checkRoot */); err != nil {
			t.Fatalf("failed to insert difficult chain: %v", err)
		}
	} else {
		easyHeaders := make([]*types.Header, len(easyBlocks))
		for i, block := range easyBlocks {
			easyHeaders[i] = block.Header()
		}
		diffHeaders := make([]*types.Header, len(diffBlocks))
		for i, block := range diffBlocks {
			diffHeaders[i] = block.Header()
		}

		exit1 := make(chan struct{})
<<<<<<< HEAD
		eng1 := process.NewConsensusProcess(ethash.NewFaker(), params.AllEthashProtocolChanges, exit1)
=======
		eng1 := process.NewConsensusProcess(ethash.NewFaker(), params.AllEthashProtocolChanges, exit1, 1)
>>>>>>> f8b4eac4
		defer common.SafeClose(exit1)
		if _, _, _, err = stagedsync.InsertHeadersInStages(db, eng1, easyHeaders); err != nil {
			t.Fatalf("failed to insert easy chain: %v", err)
		}

		exit2 := make(chan struct{})
<<<<<<< HEAD
		eng2 := process.NewConsensusProcess(ethash.NewFaker(), params.AllEthashProtocolChanges, exit2)
=======
		eng2 := process.NewConsensusProcess(ethash.NewFaker(), params.AllEthashProtocolChanges, exit2, 1)
>>>>>>> f8b4eac4
		defer common.SafeClose(exit2)
		if _, _, _, err = stagedsync.InsertHeadersInStages(db, eng2, diffHeaders); err != nil {
			t.Fatalf("failed to insert difficult chain: %v", err)
		}
	}
	// Check that the chain is valid number and link wise
	if full {
		prev := rawdb.ReadCurrentBlock(db)
		block, err := rawdb.ReadBlockByNumber(db, rawdb.ReadCurrentHeader(db).Number.Uint64()-1)
		if err != nil {
			t.Fatal(err)
		}
		for block.NumberU64() != 0 {
			if prev.ParentHash() != block.Hash() {
				t.Errorf("parent block hash mismatch: have %x, want %x", prev.ParentHash(), block.Hash())
			}
			prev = block
			block, err = rawdb.ReadBlockByNumber(db, block.NumberU64()-1)
			if err != nil {
				t.Fatal(err)
			}
		}
	} else {
		prev := rawdb.ReadCurrentHeader(db)
		for header := rawdb.ReadHeaderByNumber(db, rawdb.ReadCurrentHeader(db).Number.Uint64()-1); header != nil && header.Number.Uint64() != 0; {
			if prev.ParentHash != header.Hash() {
				t.Errorf("parent header hash mismatch: have %x, want %x", prev.ParentHash, header.Hash())
			}
			prev, header = header, rawdb.ReadHeaderByNumber(db, header.Number.Uint64()-1)

		}
	}
	// Make sure the chain total difficulty is the correct one
	want := new(big.Int).Add(genesis.Difficulty(), big.NewInt(td))
	if full {
		have, err := rawdb.ReadTdByHash(db, rawdb.ReadCurrentHeader(db).Hash())
		if err != nil {
			t.Fatal(err)
		}
		if have.Cmp(want) != 0 {
			t.Errorf("total difficulty mismatch: have %v, want %v", have, want)
		}
	} else {
		have, err := rawdb.ReadTdByHash(db, rawdb.ReadCurrentHeader(db).Hash())
		if err != nil {
			t.Fatal(err)
		}
		if have.Cmp(want) != 0 {
			t.Errorf("total difficulty mismatch: have %v, want %v", have, want)
		}
	}
}

// Tests that the insertion functions detect banned hashes.
func TestBadHeaderHashes(t *testing.T) { testBadHashes(t, false) }
func TestBadBlockHashes(t *testing.T)  { testBadHashes(t, true) }

func testBadHashes(t *testing.T, full bool) {

	t.Skip("to support this error in TG")

	engine := ethash.NewFaker()
<<<<<<< HEAD
	eng := process.NewRemoteEngine(engine, params.TestChainConfig)
=======
	eng := process.NewRemoteEngine(engine, params.TestChainConfig, 1)
>>>>>>> f8b4eac4

	// Create a pristine chain and database
	db, _, err := newCanonical(ethash.NewFaker(), 0, full)
	if err != nil {
		t.Fatalf("failed to create pristine chain: %v", err)
	}
	defer db.Close()

	// Create a chain, ban a hash and try to import
	if full {
		blocks := makeBlockChain(rawdb.ReadCurrentBlock(db), 3, ethash.NewFaker(), db, 10)

		core.BadHashes[blocks[2].Header().Hash()] = true
		defer func() { delete(core.BadHashes, blocks[2].Header().Hash()) }()

<<<<<<< HEAD
		_, err = stagedsync.InsertBlocksInStages(db, ethdb.DefaultStorageMode, blockchain.Config(), blockchain.GetVMConfig(), blockchain.Engine(), eng, blocks, true /* checkRoot */)
=======
		_, err = stagedsync.InsertBlocksInStages(db, ethdb.DefaultStorageMode, params.AllEthashProtocolChanges, &vm.Config{}, engine, eng, blocks, true /* checkRoot */)
>>>>>>> f8b4eac4
	} else {
		headers := makeHeaderChain(rawdb.ReadCurrentHeader(db), 3, ethash.NewFaker(), db, 10)

		core.BadHashes[headers[2].Hash()] = true
		defer func() { delete(core.BadHashes, headers[2].Hash()) }()
		_, _, _, err = stagedsync.InsertHeadersInStages(db, eng, headers)
	}
	if !errors.Is(err, core.ErrBlacklistedHash) {
		t.Errorf("error mismatch: have: %v, want: %v", err, core.ErrBlacklistedHash)
	}
}

// Tests that chain reorganisations handle transaction removals and reinsertions.
func TestChainTxReorgs(t *testing.T) {
	db, db2 := ethdb.NewMemDatabase(), ethdb.NewMemDatabase()
	defer db.Close()
	defer db2.Close()
	var (
		key1, _ = crypto.HexToECDSA("b71c71a67e1177ad4e901695e1b4b9ee17ae16c6668d313eac2f96dbcda3f291")
		key2, _ = crypto.HexToECDSA("8a1f9a8f95be41cd7ccb6168179afb4504aefe388d1e14474d32c45c72ce7b7a")
		key3, _ = crypto.HexToECDSA("49a7b37aa6f6645917e7b807e9d1c00d4fa71f18343b0d4122a4d2df64dd6fee")
		addr1   = crypto.PubkeyToAddress(key1.PublicKey)
		addr2   = crypto.PubkeyToAddress(key2.PublicKey)
		addr3   = crypto.PubkeyToAddress(key3.PublicKey)
		gspec   = &core.Genesis{
			Config:   params.TestChainConfig,
			GasLimit: 3141592,
			Alloc: core.GenesisAlloc{
				addr1: {Balance: big.NewInt(1000000)},
				addr2: {Balance: big.NewInt(1000000)},
				addr3: {Balance: big.NewInt(1000000)},
			},
		}
		genesis = gspec.MustCommit(db)
		_       = gspec.MustCommit(db2)
		signer  = types.LatestSigner(gspec.Config)
	)

	// Create two transactions shared between the chains:
	//  - postponed: transaction included at a later block in the forked chain
	//  - swapped: transaction included at the same block number in the forked chain
	postponed, _ := types.SignTx(types.NewTransaction(0, addr1, uint256.NewInt().SetUint64(1000), params.TxGas, nil, nil), signer, key1)
	swapped, _ := types.SignTx(types.NewTransaction(1, addr1, uint256.NewInt().SetUint64(1000), params.TxGas, nil, nil), signer, key1)

	// Create two transactions that will be dropped by the forked chain:
	//  - pastDrop: transaction dropped retroactively from a past block
	//  - freshDrop: transaction dropped exactly at the block where the reorg is detected
	var pastDrop, freshDrop *types.Transaction

	// Create three transactions that will be added in the forked chain:
	//  - pastAdd:   transaction added before the reorganization is detected
	//  - freshAdd:  transaction added at the exact block the reorg is detected
	//  - futureAdd: transaction added after the reorg has already finished
	var pastAdd, freshAdd, futureAdd *types.Transaction

	chain, _, err := core.GenerateChain(gspec.Config, genesis, ethash.NewFaker(), db, 3, func(i int, gen *core.BlockGen) {
		switch i {
		case 0:
			pastDrop, _ = types.SignTx(types.NewTransaction(gen.TxNonce(addr2), addr2, uint256.NewInt().SetUint64(1000), params.TxGas, nil, nil), signer, key2)

			gen.AddTx(pastDrop)  // This transaction will be dropped in the fork from below the split point
			gen.AddTx(postponed) // This transaction will be postponed till block #3 in the fork

		case 2:
			freshDrop, _ = types.SignTx(types.NewTransaction(gen.TxNonce(addr2), addr2, uint256.NewInt().SetUint64(1000), params.TxGas, nil, nil), signer, key2)

			gen.AddTx(freshDrop) // This transaction will be dropped in the fork from exactly at the split point
			gen.AddTx(swapped)   // This transaction will be swapped out at the exact height

			gen.OffsetTime(9) // Lower the block difficulty to simulate a weaker chain
		}
	}, false /* intemediateHashes */)
	if err != nil {
		t.Fatalf("generate chain: %v", err)
	}
	// Import the chain. This runs all block validation rules.
	exit1 := make(chan struct{})
	cons1 := ethash.NewFaker()
<<<<<<< HEAD
	eng1 := process.NewConsensusProcess(cons1, params.AllEthashProtocolChanges, exit1)
=======
	eng1 := process.NewConsensusProcess(cons1, params.AllEthashProtocolChanges, exit1, 1)
>>>>>>> f8b4eac4
	defer common.SafeClose(exit1)
	if _, err1 := stagedsync.InsertBlocksInStages(db, ethdb.DefaultStorageMode, gspec.Config, &vm.Config{}, cons1, eng1, chain, true /* checkRoot */); err1 != nil {
		t.Fatalf("failed to insert original chain: %v", err1)
	}

	// overwrite the old chain
	chain, _, err = core.GenerateChain(gspec.Config, genesis, ethash.NewFaker(), db2, 5, func(i int, gen *core.BlockGen) {
		switch i {
		case 0:
			pastAdd, _ = types.SignTx(types.NewTransaction(gen.TxNonce(addr3), addr3, uint256.NewInt().SetUint64(1000), params.TxGas, nil, nil), signer, key3)
			gen.AddTx(pastAdd) // This transaction needs to be injected during reorg

		case 2:
			gen.AddTx(postponed) // This transaction was postponed from block #1 in the original chain
			gen.AddTx(swapped)   // This transaction was swapped from the exact current spot in the original chain

			freshAdd, _ = types.SignTx(types.NewTransaction(gen.TxNonce(addr3), addr3, uint256.NewInt().SetUint64(1000), params.TxGas, nil, nil), signer, key3)
			gen.AddTx(freshAdd) // This transaction will be added exactly at reorg time

		case 3:
			futureAdd, _ = types.SignTx(types.NewTransaction(gen.TxNonce(addr3), addr3, uint256.NewInt().SetUint64(1000), params.TxGas, nil, nil), signer, key3)
			gen.AddTx(futureAdd) // This transaction will be added after a full reorg
		}
	}, false /* intemediateHashes */)
	if err != nil {
		t.Fatalf("generate chain: %v", err)
	}
	exit2 := make(chan struct{})
	cons2 := ethash.NewFaker()
<<<<<<< HEAD
	eng2 := process.NewConsensusProcess(cons2, params.AllEthashProtocolChanges, exit2)
=======
	eng2 := process.NewConsensusProcess(cons2, params.AllEthashProtocolChanges, exit2, 1)
>>>>>>> f8b4eac4
	defer common.SafeClose(exit2)
	if _, err := stagedsync.InsertBlocksInStages(db, ethdb.DefaultStorageMode, gspec.Config, &vm.Config{}, cons2, eng2, chain, true /* checkRoot */); err != nil {
		t.Fatalf("failed to insert forked chain: %v", err)
	}

	// removed tx
	txs := types.Transactions{pastDrop, freshDrop}
	for i, tx := range txs {
		if txn, _, _, _ := rawdb.ReadTransaction(db, tx.Hash()); txn != nil {
			t.Errorf("drop %d: tx %v found while shouldn't have been", i, txn)
		}
		if rcpt, _, _, _ := rawdb.ReadReceipt(db, tx.Hash()); rcpt != nil {
			t.Errorf("drop %d: receipt %v found while shouldn't have been", i, rcpt)
		}
	}
	// added tx
	txs = types.Transactions{pastAdd, freshAdd, futureAdd}
	for i, tx := range txs {
		if txn, _, _, _ := rawdb.ReadTransaction(db, tx.Hash()); txn == nil {
			t.Errorf("add %d: expected tx to be found", i)
		}
		if rcpt, _, _, _ := rawdb.ReadReceipt(db, tx.Hash()); rcpt == nil {
			t.Errorf("add %d: expected receipt to be found", i)
		}
	}
	// shared tx
	txs = types.Transactions{postponed, swapped}
	for i, tx := range txs {
		if txn, _, _, _ := rawdb.ReadTransaction(db, tx.Hash()); txn == nil {
			t.Errorf("share %d: expected tx to be found", i)
		}
		if rcpt, _, _, _ := rawdb.ReadReceipt(db, tx.Hash()); rcpt == nil {
			t.Errorf("share %d: expected receipt to be found", i)
		}
	}
}

func TestLogReorgs(t *testing.T) {
	db, db2 := ethdb.NewMemDatabase(), ethdb.NewMemoryDatabase()
	defer db.Close()
	defer db2.Close()
	var (
		key1, _ = crypto.HexToECDSA("b71c71a67e1177ad4e901695e1b4b9ee17ae16c6668d313eac2f96dbcda3f291")
		addr1   = crypto.PubkeyToAddress(key1.PublicKey)
		// this code generates a log
		code    = common.Hex2Bytes("60606040525b7f24ec1d3ff24c2f6ff210738839dbc339cd45a5294d85c79361016243157aae7b60405180905060405180910390a15b600a8060416000396000f360606040526008565b00")
		gspec   = &core.Genesis{Config: params.TestChainConfig, Alloc: core.GenesisAlloc{addr1: {Balance: big.NewInt(10000000000000)}}}
		genesis = gspec.MustCommit(db)
		_       = gspec.MustCommit(db2)
		signer  = types.LatestSigner(gspec.Config)
	)

	cacheConfig := &core.CacheConfig{
		TrieCleanLimit: 256,
		TrieDirtyLimit: 256,
		TrieTimeLimit:  5 * time.Minute,
		NoHistory:      false,
		Pruning:        false,
	}
	txCacher := core.NewTxSenderCacher(1)
	blockchain, _ := core.NewBlockChain(db, cacheConfig, gspec.Config, ethash.NewFaker(), vm.Config{}, nil, txCacher)
	blockchain.EnableReceipts(true)
	defer blockchain.Stop()

	rmLogsCh := make(chan core.RemovedLogsEvent, 10)
	blockchain.SubscribeRemovedLogsEvent(rmLogsCh)
	chain, _, err := core.GenerateChain(params.TestChainConfig, genesis, ethash.NewFaker(), db, 2, func(i int, gen *core.BlockGen) {
		if i == 1 {
			tx, err := types.SignTx(types.NewContractCreation(gen.TxNonce(addr1), new(uint256.Int), 1000000, new(uint256.Int), code), signer, key1)
			if err != nil {
				t.Fatalf("failed to create tx: %v", err)
			}
			gen.AddTx(tx)
		}
	}, false /* intemediateHashes */)
	if err != nil {
		t.Fatalf("generate chain: %v", err)
	}

	exit1 := make(chan struct{})
	cons1 := ethash.NewFaker()
<<<<<<< HEAD
	eng1 := process.NewConsensusProcess(cons1, params.AllEthashProtocolChanges, exit1)
=======
	eng1 := process.NewConsensusProcess(cons1, params.AllEthashProtocolChanges, exit1, 1)
>>>>>>> f8b4eac4
	defer common.SafeClose(exit1)
	if _, err1 := stagedsync.InsertBlocksInStages(db, ethdb.DefaultStorageMode, gspec.Config, &vm.Config{}, cons1, eng1, chain, true /* checkRoot */); err1 != nil {
		t.Fatalf("failed to insert chain: %v", err1)
	}

	chain, _, err = core.GenerateChain(params.TestChainConfig, genesis, ethash.NewFaker(), db2, 3, func(i int, gen *core.BlockGen) {}, false /* intemediateHashes */)
	if err != nil {
		t.Fatalf("generate chain: %v", err)
	}
	done := make(chan struct{})
	go func() {
		ev := <-rmLogsCh
		if len(ev.Logs) == 0 {
			t.Error("expected logs")
		}
		close(done)
	}()

	exit2 := make(chan struct{})
	cons2 := ethash.NewFaker()
<<<<<<< HEAD
	eng2 := process.NewConsensusProcess(cons2, params.AllEthashProtocolChanges, exit2)
=======
	eng2 := process.NewConsensusProcess(cons2, params.AllEthashProtocolChanges, exit2, 1)
>>>>>>> f8b4eac4
	defer common.SafeClose(exit2)
	if _, err := stagedsync.InsertBlocksInStages(db, ethdb.DefaultStorageMode, gspec.Config, &vm.Config{}, cons2, eng2, chain, true /* checkRoot */); err != nil {
		t.Fatalf("failed to insert forked chain: %v", err)
	}
	// In turbo-geth, RemoveLogsEvent is not working yet
	/*
		timeout := time.NewTimer(1 * time.Second)
		defer timeout.Stop()
		select {
		case <-done:
		case <-timeout.C:
			t.Fatal("Timeout. There is no RemovedLogsEvent has been sent.")
		}
	*/
}

// This EVM code generates a log when the contract is created.
var logCode = common.Hex2Bytes("60606040525b7f24ec1d3ff24c2f6ff210738839dbc339cd45a5294d85c79361016243157aae7b60405180905060405180910390a15b600a8060416000396000f360606040526008565b00")

// This test checks that log events and RemovedLogsEvent are sent
// when the chain reorganizes.
func TestLogRebirth(t *testing.T) {
	db := ethdb.NewMemDatabase()
	defer db.Close()
	txCacher := core.NewTxSenderCacher(1)
	var (
		key1, _       = crypto.HexToECDSA("b71c71a67e1177ad4e901695e1b4b9ee17ae16c6668d313eac2f96dbcda3f291")
		addr1         = crypto.PubkeyToAddress(key1.PublicKey)
		gspec         = &core.Genesis{Config: params.TestChainConfig, Alloc: core.GenesisAlloc{addr1: {Balance: big.NewInt(10000000000000)}}}
		genesis       = gspec.MustCommit(db)
		signer        = types.LatestSigner(gspec.Config)
		engine        = ethash.NewFaker()
		blockchain, _ = core.NewBlockChain(db, nil, gspec.Config, engine, vm.Config{}, nil, txCacher)
	)
	blockchain.EnableReceipts(true)
	defer blockchain.Stop()

	// The event channels.
	newLogCh := make(chan []*types.Log, 10)
	rmLogsCh := make(chan core.RemovedLogsEvent, 10)
	blockchain.SubscribeLogsEvent(newLogCh)
	blockchain.SubscribeRemovedLogsEvent(rmLogsCh)

	// This chain contains a single log.
	chain, _, chainErr := core.GenerateChain(params.TestChainConfig, genesis, engine, db, 2, func(i int, gen *core.BlockGen) {
		if i == 1 {
			tx, err := types.SignTx(types.NewContractCreation(gen.TxNonce(addr1), new(uint256.Int), 1000000, new(uint256.Int), logCode), signer, key1)
			if err != nil {
				t.Fatalf("failed to create tx: %v", err)
			}
			gen.AddTx(tx)
		}
	}, false /* intemediateHashes */)
	if chainErr != nil {
		t.Fatalf("generate chain: %v", chainErr)
	}
	// Generate long reorg chain containing another log. Inserting the
	// chain removes one log and adds one.
	forkChain, _, forkChainErr := core.GenerateChain(params.TestChainConfig, genesis, engine, db, 2, func(i int, gen *core.BlockGen) {
		if i == 1 {
			tx, err := types.SignTx(types.NewContractCreation(gen.TxNonce(addr1), new(uint256.Int), 1000000, new(uint256.Int), logCode), signer, key1)
			if err != nil {
				t.Fatalf("failed to create tx: %v", err)
			}
			gen.AddTx(tx)
			gen.OffsetTime(-9) // higher block difficulty
		}
	}, false /* intemediateHashes */)
	if forkChainErr != nil {
		t.Fatalf("generate fork chain: %v", forkChainErr)
	}
	// This chain segment is rooted in the original chain, but doesn't contain any logs.
	// When inserting it, the canonical chain switches away from forkChain and re-emits
	// the log event for the old chain, as well as a RemovedLogsEvent for forkChain.
	newBlocks, _, newBlocksErr := core.GenerateChain(params.TestChainConfig, genesis, engine, db, 3, func(i int, gen *core.BlockGen) {
		if i == 1 {
			tx, err1 := types.SignTx(types.NewContractCreation(gen.TxNonce(addr1), new(uint256.Int), 1000000, new(uint256.Int), logCode), signer, key1)
			if err1 != nil {
				t.Fatalf("failed to create tx: %v", err1)
			}
			gen.AddTx(tx)
		}
	}, false /* intemediateHashes */)
	if newBlocksErr != nil {
		t.Fatalf("generate new blocks: %v", newBlocksErr)
	}

	exit1 := make(chan struct{})
	cons1 := ethash.NewFaker()
<<<<<<< HEAD
	eng1 := process.NewConsensusProcess(cons1, params.AllEthashProtocolChanges, exit1)
=======
	eng1 := process.NewConsensusProcess(cons1, params.AllEthashProtocolChanges, exit1, 1)
>>>>>>> f8b4eac4
	defer common.SafeClose(exit1)
	if _, err := stagedsync.InsertBlocksInStages(db, ethdb.DefaultStorageMode, gspec.Config, &vm.Config{}, cons1, eng1, chain, true /* checkRoot */); err != nil {
		t.Fatalf("failed to insert chain: %v", err)
	}
	checkLogEvents(t, newLogCh, rmLogsCh, 1, 0)

	exit2 := make(chan struct{})
	cons2 := ethash.NewFaker()
<<<<<<< HEAD
	eng2 := process.NewConsensusProcess(cons2, params.AllEthashProtocolChanges, exit2)
=======
	eng2 := process.NewConsensusProcess(cons2, params.AllEthashProtocolChanges, exit2, 1)
>>>>>>> f8b4eac4
	defer common.SafeClose(exit2)
	if _, err := stagedsync.InsertBlocksInStages(db, ethdb.DefaultStorageMode, gspec.Config, &vm.Config{}, cons2, eng2, forkChain, true /* checkRoot */); err != nil {
		t.Fatalf("failed to insert forked chain: %v", err)
	}
	checkLogEvents(t, newLogCh, rmLogsCh, 1, 1)

	exit3 := make(chan struct{})
	cons3 := ethash.NewFaker()
<<<<<<< HEAD
	eng3 := process.NewConsensusProcess(ethash.NewFaker(), params.AllEthashProtocolChanges, exit3)
=======
	eng3 := process.NewConsensusProcess(ethash.NewFaker(), params.AllEthashProtocolChanges, exit3, 1)
>>>>>>> f8b4eac4
	defer common.SafeClose(exit1)
	if _, err := stagedsync.InsertBlocksInStages(db, ethdb.DefaultStorageMode, gspec.Config, &vm.Config{}, cons3, eng3, newBlocks[2:], true /* checkRoot */); err != nil {
		t.Fatalf("failed to insert forked chain: %v", err)
	}
	checkLogEvents(t, newLogCh, rmLogsCh, 1, 1)
}

// This test is a variation of TestLogRebirth. It verifies that log events are emitted
// when a side chain containing log events overtakes the canonical chain.
func TestSideLogRebirth(t *testing.T) {
	db := ethdb.NewMemDatabase()
	defer db.Close()

	var (
		key1, _ = crypto.HexToECDSA("b71c71a67e1177ad4e901695e1b4b9ee17ae16c6668d313eac2f96dbcda3f291")
		addr1   = crypto.PubkeyToAddress(key1.PublicKey)
		gspec   = &core.Genesis{Config: params.TestChainConfig, Alloc: core.GenesisAlloc{addr1: {Balance: big.NewInt(10000000000000)}}}
		genesis = gspec.MustCommit(db)
		signer  = types.LatestSigner(gspec.Config)
	)

	txCacher := core.NewTxSenderCacher(1)
	blockchain, _ := core.NewBlockChain(db, nil, gspec.Config, ethash.NewFaker(), vm.Config{}, nil, txCacher)
	defer blockchain.Stop()

	newLogCh := make(chan []*types.Log, 10)
	rmLogsCh := make(chan core.RemovedLogsEvent, 10)
	blockchain.SubscribeLogsEvent(newLogCh)
	blockchain.SubscribeRemovedLogsEvent(rmLogsCh)

	// Generate main chain
	chain, _, err := core.GenerateChain(params.TestChainConfig, genesis, ethash.NewFaker(), db, 2, func(i int, gen *core.BlockGen) {
		if i == 1 {
			gen.OffsetTime(-9) // higher block difficulty
		}
	}, false /* intemediateHahes */)
	if err != nil {
		t.Fatalf("generate chain: %v", err)
	}
	// Generate side chain with lower difficulty
	sideChain, _, sideChainErr := core.GenerateChain(params.TestChainConfig, genesis, ethash.NewFaker(), db, 3, func(i int, gen *core.BlockGen) {
		if i == 1 {
			tx, err := types.SignTx(types.NewContractCreation(gen.TxNonce(addr1), new(uint256.Int), 1000000, new(uint256.Int), logCode), signer, key1)
			if err != nil {
				t.Fatalf("failed to create tx: %v", err)
			}
			gen.AddTx(tx)
		}
	}, false /* intemediateHashes */)
	if sideChainErr != nil {
		t.Fatalf("generate side chain: %v", sideChainErr)
	}

	exit1 := make(chan struct{})
	cons1 := ethash.NewFaker()
<<<<<<< HEAD
	eng1 := process.NewConsensusProcess(ethash.NewFaker(), params.AllEthashProtocolChanges, exit1)
=======
	eng1 := process.NewConsensusProcess(ethash.NewFaker(), params.AllEthashProtocolChanges, exit1, 1)
>>>>>>> f8b4eac4
	defer common.SafeClose(exit1)
	if _, err := stagedsync.InsertBlocksInStages(db, ethdb.DefaultStorageMode, gspec.Config, &vm.Config{}, cons1, eng1, chain, true /* checkRoot */); err != nil {
		t.Fatalf("failed to insert forked chain: %v", err)
	}
	checkLogEvents(t, newLogCh, rmLogsCh, 0, 0)

	exit2 := make(chan struct{})
	cons2 := ethash.NewFaker()
<<<<<<< HEAD
	eng2 := process.NewConsensusProcess(ethash.NewFaker(), params.AllEthashProtocolChanges, exit2)
=======
	eng2 := process.NewConsensusProcess(ethash.NewFaker(), params.AllEthashProtocolChanges, exit2, 1)
>>>>>>> f8b4eac4
	defer common.SafeClose(exit2)
	if _, err := stagedsync.InsertBlocksInStages(db, ethdb.DefaultStorageMode, gspec.Config, &vm.Config{}, cons2, eng2, sideChain[:2], true /* checkRoot */); err != nil {
		t.Fatalf("failed to insert forked chain: %v", err)
	}
	checkLogEvents(t, newLogCh, rmLogsCh, 0, 0)

	exit3 := make(chan struct{})
	cons3 := ethash.NewFaker()
<<<<<<< HEAD
	eng3 := process.NewConsensusProcess(ethash.NewFaker(), params.AllEthashProtocolChanges, exit3)
=======
	eng3 := process.NewConsensusProcess(ethash.NewFaker(), params.AllEthashProtocolChanges, exit3, 1)
>>>>>>> f8b4eac4
	defer common.SafeClose(exit3)
	if _, err := stagedsync.InsertBlocksInStages(db, ethdb.DefaultStorageMode, gspec.Config, &vm.Config{}, cons3, eng3, sideChain[2:], true /* checkRoot */); err != nil {
		t.Fatalf("failed to insert forked chain: %v", err)
	}
	checkLogEvents(t, newLogCh, rmLogsCh, 1, 0)
}

func checkLogEvents(t *testing.T, logsCh <-chan []*types.Log, rmLogsCh <-chan core.RemovedLogsEvent, wantNew, wantRemoved int) {
	t.Helper()

	// if len(logsCh) != wantNew {
	//t.Fatalf("wrong number of log events: got %d, want %d", len(logsCh), wantNew)
	// }
	// if len(rmLogsCh) != wantRemoved {
	//t.Fatalf("wrong number of removed log events: got %d, want %d", len(rmLogsCh), wantRemoved)
	// }
	// Drain events.
	for i := 0; i < len(logsCh); i++ {
		<-logsCh
	}
	for i := 0; i < len(rmLogsCh); i++ {
		<-rmLogsCh
	}
}

// Tests if the canonical block can be fetched from the database during chain insertion.
func TestCanonicalBlockRetrieval(t *testing.T) {
	db, genesis, err1 := newCanonical(ethash.NewFaker(), 0, true)
	if err1 != nil {
		t.Fatalf("failed to create pristine chain: %v", err1)
	}
	defer db.Close()

	chain, _, err2 := core.GenerateChain(params.AllEthashProtocolChanges, genesis, ethash.NewFaker(), db, 10, func(i int, gen *core.BlockGen) {}, false /* intermediateHashes */)
	if err2 != nil {
		t.Fatalf("generate chain: %v", err2)
	}

	ok, err := stagedsync.InsertBlocksInStages(db, ethdb.DefaultStorageMode, params.AllEthashProtocolChanges, &vm.Config{}, ethash.NewFaker(), chain, true)
	require.NoError(t, err)
	require.True(t, ok)

	for _, block := range chain {
		// try to retrieve a block by its canonical hash and see if the block data can be retrieved.
		ch, err := rawdb.ReadCanonicalHash(db, block.NumberU64())
		require.NoError(t, err)
		if err != nil {
			panic(err)
		}
<<<<<<< HEAD
		if ch == (common.Hash{}) {
			continue // busy wait for canonical hash to be written
=======
		genesis = gspec.MustCommit(db)
		_       = gspec.MustCommit(db2)
		signer  = types.LatestSigner(gspec.Config)
	)

	txCacher := core.NewTxSenderCacher(1)
	blockchain, _ := core.NewBlockChain(db, nil, gspec.Config, ethash.NewFaker(), vm.Config{}, nil, txCacher)
	defer blockchain.Stop()

	chain, _, err := core.GenerateChain(gspec.Config, genesis, ethash.NewFaker(), db, 3, func(i int, gen *core.BlockGen) {}, false /* intemediateHashes */)
	if err != nil {
		t.Fatalf("generate chain: %v", err)
	}
	if _, err = blockchain.InsertChain(context.Background(), chain); err != nil {
		t.Fatalf("failed to insert chain: %v", err)
	}

	replacementBlocks, _, replacementBlocksErr := core.GenerateChain(gspec.Config, genesis, ethash.NewFaker(), db2, 4, func(i int, gen *core.BlockGen) {
		tx, err := types.SignTx(types.NewContractCreation(gen.TxNonce(addr1), new(uint256.Int), 1000000, new(uint256.Int), nil), signer, key1)
		if i == 2 {
			gen.OffsetTime(-9)
>>>>>>> f8b4eac4
		}
		if ch != block.Hash() {
			t.Errorf("unknown canonical hash, want %s, got %s", block.Hash().Hex(), ch.Hex())
			return
		}
<<<<<<< HEAD
		fb := rawdb.ReadBlock(db, ch, block.NumberU64())
		if fb == nil {
			t.Errorf("unable to retrieve block %d for canonical hash: %s", block.NumberU64(), ch.Hex())
			return
		}
=======
		gen.AddTx(tx)
	}, false /* intemediateHashes */)
	if replacementBlocksErr != nil {
		t.Fatalf("generate replacement chain: %v", replacementBlocksErr)
	}
	chainSideCh := make(chan core.ChainSideEvent, 64)
	blockchain.SubscribeChainSideEvent(chainSideCh)
	if _, err := blockchain.InsertChain(context.Background(), replacementBlocks); err != nil {
		t.Fatalf("failed to insert chain: %v", err)
	}

	// first two block of the secondary chain are for a brief moment considered
	// side chains because up to that point the first one is considered the
	// heavier chain.
	expectedSideHashes := map[common.Hash]bool{
		replacementBlocks[0].Hash(): true,
		replacementBlocks[1].Hash(): true,
		chain[0].Hash():             true,
		chain[1].Hash():             true,
		chain[2].Hash():             true,
	}

	i := 0

	const timeoutDura = 10 * time.Second
	timeout := time.NewTimer(timeoutDura)
done:
	for {
		select {
		case ev := <-chainSideCh:
			block := ev.Block
			if _, ok := expectedSideHashes[block.Hash()]; !ok {
				t.Errorf("%d: didn't expect %x to be in side chain", i, block.Hash())
			}
			i++

			if i == len(expectedSideHashes) {
				timeout.Stop()

				break done
			}
			timeout.Reset(timeoutDura)

		case <-timeout.C:
			t.Fatal("Timeout. Possibly not all blocks were triggered for sideevent")
		}
	}

	// make sure no more events are fired
	select {
	case e := <-chainSideCh:
		t.Errorf("unexpected event fired: %v", e)
	case <-time.After(250 * time.Millisecond):
	}

}

// Tests if the canonical block can be fetched from the database during chain insertion.
func TestCanonicalBlockRetrieval(t *testing.T) {
	db, genesis, err1 := newCanonical(ethash.NewFaker(), 0, true)
	if err1 != nil {
		t.Fatalf("failed to create pristine chain: %v", err1)
	}
	defer db.Close()

	exit := make(chan struct{})
	cons := ethash.NewFaker()
	eng := process.NewConsensusProcess(cons, params.AllEthashProtocolChanges, exit, 1)
	defer common.SafeClose(exit)
	chain, _, err2 := core.GenerateChain(params.AllEthashProtocolChanges, genesis, cons, db, 10, func(i int, gen *core.BlockGen) {}, false /* intermediateHashes */)
	if err2 != nil {
		t.Fatalf("generate chain: %v", err2)
	}

	ok, err := stagedsync.InsertBlocksInStages(db, ethdb.DefaultStorageMode, params.AllEthashProtocolChanges, &vm.Config{}, cons, eng, chain, true)
	require.NoError(t, err)
	require.True(t, ok)

	for _, block := range chain {
		// try to retrieve a block by its canonical hash and see if the block data can be retrieved.
		ch, err := rawdb.ReadCanonicalHash(db, block.NumberU64())
		require.NoError(t, err)
		if err != nil {
			panic(err)
		}
		if ch == (common.Hash{}) {
			continue // busy wait for canonical hash to be written
		}
		if ch != block.Hash() {
			t.Errorf("unknown canonical hash, want %s, got %s", block.Hash().Hex(), ch.Hex())
			return
		}
		fb := rawdb.ReadBlock(db, ch, block.NumberU64())
		if fb == nil {
			t.Errorf("unable to retrieve block %d for canonical hash: %s", block.NumberU64(), ch.Hex())
			return
		}
>>>>>>> f8b4eac4
		if fb.Hash() != block.Hash() {
			t.Errorf("invalid block hash for block %d, want %s, got %s", block.NumberU64(), block.Hash().Hex(), fb.Hash().Hex())
			return
		}
	}
}

func TestEIP155Transition(t *testing.T) {
	// Configure and generate a sample block chain
	db := ethdb.NewMemDatabase()
	defer db.Close()

	var (
		key, _     = crypto.HexToECDSA("b71c71a67e1177ad4e901695e1b4b9ee17ae16c6668d313eac2f96dbcda3f291")
		address    = crypto.PubkeyToAddress(key.PublicKey)
		funds      = big.NewInt(1000000000)
		deleteAddr = common.Address{1}
		gspec      = &core.Genesis{
			Config: &params.ChainConfig{ChainID: big.NewInt(1), EIP150Block: big.NewInt(0), EIP155Block: big.NewInt(2), HomesteadBlock: new(big.Int)},
			Alloc:  core.GenesisAlloc{address: {Balance: funds}, deleteAddr: {Balance: new(big.Int)}},
		}
		genesis = gspec.MustCommit(db)
	)

	txCacher := core.NewTxSenderCacher(1)
	blockchain, _ := core.NewBlockChain(db, nil, gspec.Config, ethash.NewFaker(), vm.Config{}, nil, txCacher)
	defer blockchain.Stop()

	blocks, _, chainErr := core.GenerateChain(gspec.Config, genesis, ethash.NewFaker(), db, 4, func(i int, block *core.BlockGen) {
		var (
			tx      *types.Transaction
			err     error
			basicTx = func(signer types.Signer) (*types.Transaction, error) {
				return types.SignTx(types.NewTransaction(block.TxNonce(address), common.Address{}, new(uint256.Int), 21000, new(uint256.Int), nil), signer, key)
			}
		)
		switch i {
		case 0:
			tx, err = basicTx(types.HomesteadSigner{})
			if err != nil {
				t.Fatal(err)
			}
			block.AddTx(tx)
		case 2:
			tx, err = basicTx(types.HomesteadSigner{})
			if err != nil {
				t.Fatal(err)
			}
			block.AddTx(tx)

			tx, err = basicTx(types.LatestSigner(gspec.Config))
			if err != nil {
				t.Fatal(err)
			}
			block.AddTx(tx)
		case 3:
			tx, err = basicTx(types.HomesteadSigner{})
			if err != nil {
				t.Fatal(err)
			}
			block.AddTx(tx)

			tx, err = basicTx(types.LatestSigner(gspec.Config))
			if err != nil {
				t.Fatal(err)
			}
			block.AddTx(tx)
		}
	}, false /* intermediateHashes */)
	if chainErr != nil {
		t.Fatalf("generate chain: %v", chainErr)
	}

	exit1 := make(chan struct{})
	cons1 := ethash.NewFaker()
<<<<<<< HEAD
	eng1 := process.NewConsensusProcess(cons1, params.AllEthashProtocolChanges, exit1)
=======
	eng1 := process.NewConsensusProcess(cons1, params.AllEthashProtocolChanges, exit1, 1)
>>>>>>> f8b4eac4
	defer common.SafeClose(exit1)
	if _, chainErr = stagedsync.InsertBlocksInStages(db, ethdb.DefaultStorageMode, gspec.Config, &vm.Config{}, cons1, eng1, blocks, true /* checkRoot */); chainErr != nil {
		t.Fatal(chainErr)
	}
	block := blockchain.GetBlockByNumber(1)
	if block.Transactions()[0].Protected() {
		t.Error("Expected block[0].txs[0] to not be replay protected")
	}

	block = blockchain.GetBlockByNumber(3)
	if block.Transactions()[0].Protected() {
		t.Error("Expected block[3].txs[0] to not be replay protected")
	}
	if !block.Transactions()[1].Protected() {
		t.Error("Expected block[3].txs[1] to be replay protected")
	}

	exit2 := make(chan struct{})
	cons2 := ethash.NewFaker()
<<<<<<< HEAD
	eng2 := process.NewConsensusProcess(cons2, params.AllEthashProtocolChanges, exit2)
=======
	eng2 := process.NewConsensusProcess(cons2, params.AllEthashProtocolChanges, exit2, 1)
>>>>>>> f8b4eac4
	defer common.SafeClose(exit2)
	if _, chainErr = stagedsync.InsertBlocksInStages(db, ethdb.DefaultStorageMode, gspec.Config, &vm.Config{}, cons2, eng2, blocks[4:], true /* checkRoot */); chainErr != nil {
		t.Fatal(chainErr)
	}

	// generate an invalid chain id transaction
	config := &params.ChainConfig{ChainID: big.NewInt(2), EIP150Block: big.NewInt(0), EIP155Block: big.NewInt(2), HomesteadBlock: new(big.Int)}
	blocks, _, chainErr = core.GenerateChain(config, blocks[len(blocks)-1], ethash.NewFaker(), db, 4, func(i int, block *core.BlockGen) {
		var (
			basicTx = func(signer types.Signer) (*types.Transaction, error) {
				return types.SignTx(types.NewTransaction(block.TxNonce(address), common.Address{}, new(uint256.Int), 21000, new(uint256.Int), nil), signer, key)
			}
		)
		if i == 0 {
			tx, txErr := basicTx(types.LatestSigner(config))
			if txErr != nil {
				t.Fatal(txErr)
			}
			block.AddTx(tx)
		}
	}, false /* intemediateHashes */)
	if chainErr != nil {
		t.Fatalf("generate blocks: %v", chainErr)
	}

	exit3 := make(chan struct{})
	cons3 := ethash.NewFaker()
<<<<<<< HEAD
	eng3 := process.NewConsensusProcess(cons3, params.AllEthashProtocolChanges, exit3)
	defer common.SafeClose(exit3)
	if _, err = stagedsync.InsertBlocksInStages(db, ethdb.DefaultStorageMode, gspec.Config, &vm.Config{}, cons3, eng3, blocks, true /* checkRoot */); !errors.Is(err, types.ErrInvalidChainId) {
=======
	eng3 := process.NewConsensusProcess(cons3, params.AllEthashProtocolChanges, exit3, 1)
	defer common.SafeClose(exit3)
	if _, err := stagedsync.InsertBlocksInStages(db, ethdb.DefaultStorageMode, gspec.Config, &vm.Config{}, cons3, eng3, blocks, true /* checkRoot */); !errors.Is(err, types.ErrInvalidChainId) {
>>>>>>> f8b4eac4
		t.Errorf("expected error: %v, got %v", types.ErrInvalidChainId, err)
	}
}

func TestModes(t *testing.T) {
	// run test on all combination of flags
	runWithModesPermuations(
		t,
		doModesTest,
	)
}

func doModesTest(history, preimages, receipts, txlookup bool) error {
	fmt.Printf("h=%v, p=%v, r=%v, t=%v\n", history, preimages, receipts, txlookup)
	// Configure and generate a sample block chain
	db := ethdb.NewMemDatabase()
	defer db.Close()
	var (
		key, _     = crypto.HexToECDSA("b71c71a67e1177ad4e901695e1b4b9ee17ae16c6668d313eac2f96dbcda3f291")
		address    = crypto.PubkeyToAddress(key.PublicKey)
		funds      = big.NewInt(1000000000)
		deleteAddr = common.Address{1}
		gspec      = &core.Genesis{
			Config: &params.ChainConfig{ChainID: big.NewInt(1), EIP150Block: big.NewInt(0), EIP155Block: big.NewInt(2), HomesteadBlock: new(big.Int)},
			Alloc:  core.GenesisAlloc{address: {Balance: funds}, deleteAddr: {Balance: new(big.Int)}},
		}
		genesis, _, _ = gspec.Commit(db, history)
	)

	cacheConfig := &core.CacheConfig{
		Pruning:             false,
		BlocksBeforePruning: 1024,
		TrieCleanLimit:      256,
		TrieDirtyLimit:      256,
		TrieTimeLimit:       5 * time.Minute,
		DownloadOnly:        false,
		NoHistory:           !history,
	}

	txCacher := core.NewTxSenderCacher(1)
	blockchain, _ := core.NewBlockChain(db, cacheConfig, gspec.Config, ethash.NewFaker(), vm.Config{}, nil, txCacher)
	blockchain.EnableReceipts(receipts)
	blockchain.EnablePreimages(preimages)
	blockchain.EnableTxLookupIndex(txlookup)
	defer blockchain.Stop()

	blocks, _, err := core.GenerateChain(gspec.Config, genesis, ethash.NewFaker(), db, 4, func(i int, block *core.BlockGen) {
		var (
			tx      *types.Transaction
			err     error
			basicTx = func(signer types.Signer) (*types.Transaction, error) {
				return types.SignTx(types.NewTransaction(block.TxNonce(address), common.Address{}, new(uint256.Int), 21000, new(uint256.Int), nil), signer, key)
			}
		)
		switch i {
		case 0:
			tx, err = basicTx(types.HomesteadSigner{})
			if err != nil {
				panic(err)
			}
			block.AddTx(tx)
		case 2:
			tx, err = basicTx(types.HomesteadSigner{})
			if err != nil {
				panic(err)
			}
			block.AddTx(tx)

			tx, err = basicTx(types.NewEIP155Signer(gspec.Config.ChainID))
			if err != nil {
				panic(err)
			}
			block.AddTx(tx)
		case 3:
			tx, err = basicTx(types.HomesteadSigner{})
			if err != nil {
				panic(err)
			}
			block.AddTx(tx)

			tx, err = basicTx(types.NewEIP155Signer(gspec.Config.ChainID))
			if err != nil {
				panic(err)
			}
			block.AddTx(tx)
		}
	}, false /* intemediateHashes */)
	if err != nil {
		return fmt.Errorf("generate blocks: %v", err)
	}

	exit2 := make(chan struct{})
	cons2 := ethash.NewFaker()
<<<<<<< HEAD
	eng2 := process.NewConsensusProcess(cons2, params.AllEthashProtocolChanges, exit2)
=======
	eng2 := process.NewConsensusProcess(cons2, params.AllEthashProtocolChanges, exit2, 1)
>>>>>>> f8b4eac4
	defer common.SafeClose(exit2)
	if _, err = stagedsync.InsertBlocksInStages(db, ethdb.StorageMode{History: history, Receipts: receipts, TxIndex: txlookup}, gspec.Config, &vm.Config{}, cons2, eng2, blocks, true /* checkRoot */); err != nil {
		return err
	}

	for bucketName, shouldBeEmpty := range map[string]bool{
		dbutils.AccountsHistoryBucket: !history,
		dbutils.PreimagePrefix:        !preimages,
		dbutils.BlockReceiptsPrefix:   !receipts,
		dbutils.TxLookupPrefix:        !txlookup,
	} {
		numberOfEntries := 0

		err := db.Walk(bucketName, nil, 0, func(k, v []byte) (bool, error) {
			// we ignore empty account history
			//nolint:scopelint
			if bucketName == dbutils.AccountsHistoryBucket && len(v) == 0 {
				return true, nil
			}

			numberOfEntries++
			return true, nil
		})
		if err != nil {
			return err
		}

		if bucketName == dbutils.BlockReceiptsPrefix {
			// we will always have a receipt for genesis
			numberOfEntries--
		}

		if bucketName == dbutils.PreimagePrefix {
			// we will always have 2 preimages because core.GenerateChain interface does not
			// allow us to set it to ignore them
			// but if the preimages are enabled in BlockChain, we will have more than 2.
			// TODO: with a better interface to core.GenerateChain allow to check preimages
			numberOfEntries -= 2
		}

		if (shouldBeEmpty && numberOfEntries > 0) || (!shouldBeEmpty && numberOfEntries == 0) {
			return fmt.Errorf("bucket '%s' should be empty? %v (actually %d entries)", bucketName, shouldBeEmpty, numberOfEntries)
		}
	}

	return nil
}

func runWithModesPermuations(t *testing.T, testFunc func(bool, bool, bool, bool) error) {
	err := runPermutation(testFunc, 0, true, true, true, true)
	if err != nil {
		t.Errorf("error while testing stuff: %v", err)
	}
}

func runPermutation(testFunc func(bool, bool, bool, bool) error, current int, history, preimages, receipts, txlookup bool) error {
	if current == 4 {
		return testFunc(history, preimages, receipts, txlookup)
	}
	if err := runPermutation(testFunc, current+1, history, preimages, receipts, txlookup); err != nil {
		return err
	}
	switch current {
	case 0:
		history = !history
	case 1:
		preimages = !preimages
	case 2:
		receipts = !receipts
	case 3:
		txlookup = !txlookup
	default:
		panic("unexpected current item")
	}

	return runPermutation(testFunc, current+1, history, preimages, receipts, txlookup)
}

func TestEIP161AccountRemoval(t *testing.T) {
	// Configure and generate a sample block chain
	db := ethdb.NewMemDatabase()
	defer db.Close()
	var (
		key, _  = crypto.HexToECDSA("b71c71a67e1177ad4e901695e1b4b9ee17ae16c6668d313eac2f96dbcda3f291")
		address = crypto.PubkeyToAddress(key.PublicKey)
		funds   = big.NewInt(1000000000)
		theAddr = common.Address{1}
		gspec   = &core.Genesis{
			Config: &params.ChainConfig{
				ChainID:        big.NewInt(1),
				HomesteadBlock: new(big.Int),
				EIP155Block:    new(big.Int),
				EIP150Block:    new(big.Int),
				EIP158Block:    big.NewInt(2),
			},
			Alloc: core.GenesisAlloc{address: {Balance: funds}},
		}
		genesis = gspec.MustCommit(db)
	)

	blocks, _, err := core.GenerateChain(gspec.Config, genesis, ethash.NewFaker(), db, 3, func(i int, block *core.BlockGen) {
		var (
			tx     *types.Transaction
			err    error
			signer = types.LatestSigner(gspec.Config)
		)
		switch i {
		case 0:
			tx, err = types.SignTx(types.NewTransaction(block.TxNonce(address), theAddr, new(uint256.Int), 21000, new(uint256.Int), nil), signer, key)
		case 1:
			tx, err = types.SignTx(types.NewTransaction(block.TxNonce(address), theAddr, new(uint256.Int), 21000, new(uint256.Int), nil), signer, key)
		case 2:
			tx, err = types.SignTx(types.NewTransaction(block.TxNonce(address), theAddr, new(uint256.Int), 21000, new(uint256.Int), nil), signer, key)
		}
		if err != nil {
			t.Fatal(err)
		}
		block.AddTx(tx)
	}, false /* intemediateHashes */)
	if err != nil {
		t.Fatalf("generate blocks: %v", err)
	}
	// account must exist pre eip 161
	exit1 := make(chan struct{})
	cons1 := ethash.NewFaker()
<<<<<<< HEAD
	eng1 := process.NewConsensusProcess(cons1, params.AllEthashProtocolChanges, exit1)
=======
	eng1 := process.NewConsensusProcess(cons1, params.AllEthashProtocolChanges, exit1, 1)
>>>>>>> f8b4eac4
	defer common.SafeClose(exit1)
	if _, err = stagedsync.InsertBlockInStages(db, gspec.Config, &vm.Config{}, cons1, eng1, blocks[0], true /* checkRoot */); err != nil {
		t.Fatal(err)
	}
	if st := state.New(state.NewDbStateReader(db)); !st.Exist(theAddr) {
		t.Error("expected account to exist")
	}

	// account needs to be deleted post eip 161
	exit2 := make(chan struct{})
	cons2 := ethash.NewFaker()
<<<<<<< HEAD
	eng2 := process.NewConsensusProcess(cons2, params.AllEthashProtocolChanges, exit2)
=======
	eng2 := process.NewConsensusProcess(cons2, params.AllEthashProtocolChanges, exit2, 1)
>>>>>>> f8b4eac4
	defer common.SafeClose(exit2)
	if _, err = stagedsync.InsertBlockInStages(db, gspec.Config, &vm.Config{}, cons2, eng2, blocks[1], true /* checkRoot */); err != nil {
		t.Fatal(err)
	}
	if st := state.New(state.NewDbStateReader(db)); st.Exist(theAddr) {
		t.Error("account should not exist")
	}

	// account mustn't be created post eip 161
	exit3 := make(chan struct{})
	cons3 := ethash.NewFaker()
<<<<<<< HEAD
	eng3 := process.NewConsensusProcess(cons3, params.AllEthashProtocolChanges, exit3)
=======
	eng3 := process.NewConsensusProcess(cons3, params.AllEthashProtocolChanges, exit3, 1)
>>>>>>> f8b4eac4
	defer common.SafeClose(exit3)
	if _, err = stagedsync.InsertBlockInStages(db, gspec.Config, &vm.Config{}, cons3, eng3, blocks[2], true /* checkRoot */); err != nil {
		t.Fatal(err)
	}
	if st := state.New(state.NewDbStateReader(db)); st.Exist(theAddr) {
		t.Error("account should not exist")
	}
}

func TestDoubleAccountRemoval(t *testing.T) {
	db := ethdb.NewMemDatabase()
	defer db.Close()
	var (
		signer      = types.HomesteadSigner{}
		bankKey, _  = crypto.HexToECDSA("b71c71a67e1177ad4e901695e1b4b9ee17ae16c6668d313eac2f96dbcda3f291")
		bankAddress = crypto.PubkeyToAddress(bankKey.PublicKey)
		bankFunds   = big.NewInt(1e9)
		contract    = hexutil.MustDecode("0x60606040526040516102eb3803806102eb8339016040526060805160600190602001505b33600060006101000a81548173ffffffffffffffffffffffffffffffffffffffff02191690830217905550806001600050908051906020019082805482825590600052602060002090601f01602090048101928215609c579182015b82811115609b578251826000505591602001919060010190607f565b5b50905060c3919060a7565b8082111560bf576000818150600090555060010160a7565b5090565b50505b50610215806100d66000396000f30060606040526000357c01000000000000000000000000000000000000000000000000000000009004806341c0e1b51461004f578063adbd84651461005c578063cfae32171461007d5761004d565b005b61005a6004506100f6565b005b610067600450610208565b6040518082815260200191505060405180910390f35b61008860045061018a565b60405180806020018281038252838181518152602001915080519060200190808383829060006004602084601f0104600302600f01f150905090810190601f1680156100e85780820380516001836020036101000a031916815260200191505b509250505060405180910390f35b600060009054906101000a900473ffffffffffffffffffffffffffffffffffffffff1673ffffffffffffffffffffffffffffffffffffffff163373ffffffffffffffffffffffffffffffffffffffff16141561018757600060009054906101000a900473ffffffffffffffffffffffffffffffffffffffff1673ffffffffffffffffffffffffffffffffffffffff16ff5b5b565b60206040519081016040528060008152602001506001600050805480601f016020809104026020016040519081016040528092919081815260200182805480156101f957820191906000526020600020905b8154815290600101906020018083116101dc57829003601f168201915b50505050509050610205565b90565b6000439050610212565b90560000000000000000000000000000000000000000000000000000000000000020000000000000000000000000000000000000000000000000000000000000000d5468697320697320437972757300000000000000000000000000000000000000")
		input       = hexutil.MustDecode("0xadbd8465")
		kill        = hexutil.MustDecode("0x41c0e1b5")
		gspec       = &core.Genesis{
			Config: params.AllEthashProtocolChanges,
			Alloc:  core.GenesisAlloc{bankAddress: {Balance: bankFunds}},
		}
		genesis = gspec.MustCommit(db)
	)

	txCacher := core.NewTxSenderCacher(1)
	blockchain, _ := core.NewBlockChain(db, nil, gspec.Config, ethash.NewFaker(), vm.Config{}, nil, txCacher)
	defer blockchain.Stop()

	var theAddr common.Address

	blocks, _, err := core.GenerateChain(gspec.Config, genesis, ethash.NewFaker(), db, 3, func(i int, block *core.BlockGen) {
		nonce := block.TxNonce(bankAddress)
		switch i {
		case 0:
			tx, err := types.SignTx(types.NewContractCreation(nonce, new(uint256.Int), 1e6, new(uint256.Int), contract), signer, bankKey)
			assert.NoError(t, err)
			block.AddTx(tx)
			theAddr = crypto.CreateAddress(bankAddress, nonce)
		case 1:
			tx, err := types.SignTx(types.NewTransaction(nonce, theAddr, new(uint256.Int), 90000, new(uint256.Int), input), signer, bankKey)
			assert.NoError(t, err)
			block.AddTx(tx)
		case 2:
			tx, err := types.SignTx(types.NewTransaction(nonce, theAddr, new(uint256.Int), 90000, new(uint256.Int), kill), signer, bankKey)
			assert.NoError(t, err)
			block.AddTx(tx)

			// sending kill messsage to an already suicided account
			tx, err = types.SignTx(types.NewTransaction(nonce+1, theAddr, new(uint256.Int), 90000, new(uint256.Int), kill), signer, bankKey)
			assert.NoError(t, err)
			block.AddTx(tx)
		}
	}, false /* intermediateHashes */)
	if err != nil {
		t.Fatalf("generate blocks: %v", err)
	}

	exit1 := make(chan struct{})
	cons1 := ethash.NewFaker()
<<<<<<< HEAD
	eng1 := process.NewConsensusProcess(cons1, params.AllEthashProtocolChanges, exit1)
=======
	eng1 := process.NewConsensusProcess(cons1, params.AllEthashProtocolChanges, exit1, 1)
>>>>>>> f8b4eac4
	defer common.SafeClose(exit1)
	_, err = stagedsync.InsertBlocksInStages(db, ethdb.DefaultStorageMode, gspec.Config, &vm.Config{}, cons1, eng1, blocks, true /* checkRoot */)
	assert.NoError(t, err)

	st := state.New(state.NewDbStateReader(db))
	assert.NoError(t, err)
	assert.False(t, st.Exist(theAddr), "Contract should've been removed")

	dbTx, err := db.Begin(context.Background(), ethdb.RO)
	if err != nil {
		t.Fatalf("read only db tx to read state: %v", err)
	}
	defer dbTx.Rollback()
	st = state.New(state.NewPlainDBState(dbTx, 0))
	assert.NoError(t, err)
	assert.False(t, st.Exist(theAddr), "Contract should not exist at block #0")

	st = state.New(state.NewPlainDBState(dbTx, 1))
	assert.NoError(t, err)
	assert.True(t, st.Exist(theAddr), "Contract should exist at block #1")

	st = state.New(state.NewPlainDBState(dbTx, 2))
	assert.NoError(t, err)
	assert.True(t, st.Exist(theAddr), "Contract should exist at block #2")
}

// This is a regression test (i.e. as weird as it is, don't delete it ever), which
// tests that under weird reorg conditions the blockchain and its internal header-
// chain return the same latest block/header.
//
// https://github.com/ethereum/go-ethereum/pull/15941
func TestBlockchainHeaderchainReorgConsistency(t *testing.T) {
	// Generate a canonical chain to act as the main dataset
	engine := ethash.NewFaker()

	db := ethdb.NewMemDatabase()
	defer db.Close()
	genesis := (&core.Genesis{Config: params.TestChainConfig}).MustCommit(db)

	diskdb := ethdb.NewMemDatabase()
	defer diskdb.Close()
	(&core.Genesis{Config: params.TestChainConfig}).MustCommit(diskdb)

	cacheConfig := &core.CacheConfig{
		TrieCleanLimit: 256,
		TrieDirtyLimit: 256,
		TrieTimeLimit:  5 * time.Minute,
		NoHistory:      false,
		Pruning:        false,
	}
	txCacher := core.NewTxSenderCacher(1)
	chain, err := core.NewBlockChain(diskdb, cacheConfig, params.TestChainConfig, engine, vm.Config{}, nil, txCacher)
	if err != nil {
		t.Fatalf("failed to create tester chain: %v", err)
	}
	defer chain.Stop()

	blocks, _, err := core.GenerateChain(params.TestChainConfig, genesis, engine, db, 64, func(i int, b *core.BlockGen) { b.SetCoinbase(common.Address{1}) }, false /* intermediateHashes */)
	if err != nil {
		t.Fatalf("generate blocks: %v", err)
	}

	// Generate a bunch of fork blocks, each side forking from the canonical chain
	forks := make([]*types.Block, len(blocks))
	for i := 0; i < len(forks); i++ {
		fork, _, err := core.GenerateChain(params.TestChainConfig, genesis, engine, db, i+1, func(j int, b *core.BlockGen) {
			//nolint:scopelint
			if j == i {
				b.SetCoinbase(common.Address{2})
				b.OffsetTime(-2) // By reducing time, we increase difficulty of the fork, so that it can overwrite the canonical chain
			} else {
				b.SetCoinbase(common.Address{1})
			}
		}, false /* intemediateHashes */)
		if err != nil {
			t.Fatalf("generate fork %d: %v", i, err)
		}
		forks[i] = fork[len(fork)-1]
	}
	// Import the canonical and fork chain side by side, verifying the current block
	// and current header consistency
	exit := make(chan struct{})
<<<<<<< HEAD
	eng := process.NewConsensusProcess(engine, params.AllEthashProtocolChanges, exit)
=======
	eng := process.NewConsensusProcess(engine, params.AllEthashProtocolChanges, exit, 1)
>>>>>>> f8b4eac4
	defer common.SafeClose(exit)
	for i := 0; i < len(blocks); i++ {
		if _, err := stagedsync.InsertBlocksInStages(diskdb, ethdb.DefaultStorageMode, params.TestChainConfig, &vm.Config{}, engine, eng, blocks[i:i+1], true /* checkRoot */); err != nil {
			t.Fatalf("block %d: failed to insert into chain: %v", i, err)
		}
		if chain.CurrentBlock().Hash() != chain.CurrentHeader().Hash() {
			t.Errorf("block %d: current block/header mismatch: block #%d [%x…], header #%d [%x…]", i, chain.CurrentBlock().Number(), chain.CurrentBlock().Hash().Bytes()[:4], chain.CurrentHeader().Number, chain.CurrentHeader().Hash().Bytes()[:4])
		}
		if _, err := stagedsync.InsertBlocksInStages(diskdb, ethdb.DefaultStorageMode, params.TestChainConfig, &vm.Config{}, engine, eng, forks[i:i+1], true /* checkRoot */); err != nil {
			t.Fatalf(" fork %d: failed to insert into chain: %v", i, err)
		}
		if chain.CurrentBlock().Hash() != chain.CurrentHeader().Hash() {
			t.Errorf(" fork %d: current block/header mismatch: block #%d [%x…], header #%d [%x…]", i, chain.CurrentBlock().Number(), chain.CurrentBlock().Hash().Bytes()[:4], chain.CurrentHeader().Number, chain.CurrentHeader().Hash().Bytes()[:4])
		}
	}
}

// Tests that doing large reorgs works even if the state associated with the
// forking point is not available any more.
func TestLargeReorgTrieGC(t *testing.T) {
	// Generate the original common chain segment and the two competing forks
	engine := ethash.NewFaker()

	diskdb := ethdb.NewMemDatabase()
	defer diskdb.Close()
	(&core.Genesis{Config: params.TestChainConfig}).MustCommit(diskdb)
	cacheConfig := &core.CacheConfig{
		TrieCleanLimit: 256,
		TrieDirtyLimit: 256,
		TrieTimeLimit:  5 * time.Minute,
		NoHistory:      false,
		Pruning:        false,
	}
	txCacher := core.NewTxSenderCacher(1)
	chain, err := core.NewBlockChain(diskdb, cacheConfig, params.TestChainConfig, engine, vm.Config{}, nil, txCacher)
	if err != nil {
		t.Fatalf("failed to create tester chain: %v", err)
	}
	defer chain.Stop()

	db := ethdb.NewMemDatabase()
	defer db.Close()
	genesis := (&core.Genesis{Config: params.TestChainConfig}).MustCommit(db)

	shared, _, err := core.GenerateChain(params.TestChainConfig, genesis, engine, db, 64, func(i int, b *core.BlockGen) {
		b.SetCoinbase(common.Address{1})
	}, false /* intemediateHashes */)
	if err != nil {
		t.Fatalf("generate shared chain: %v", err)
	}
	original, _, err := core.GenerateChain(params.TestChainConfig, genesis, engine, db, 64+2*core.TriesInMemory, func(i int, b *core.BlockGen) {
		if i < 64 {
			b.SetCoinbase(common.Address{1})
		} else {
			b.SetCoinbase(common.Address{2})
		}
	}, false /* intemediateHashes */)
	if err != nil {
		t.Fatalf("generate original chain: %v", err)
	}
	competitor, _, err := core.GenerateChain(params.TestChainConfig, genesis, engine, db, 64+2*core.TriesInMemory+1, func(i int, b *core.BlockGen) {
		if i < 64 {
			b.SetCoinbase(common.Address{1})
		} else {
			b.SetCoinbase(common.Address{3})
			b.OffsetTime(-2)
		}
	}, false /* intemediateHashes */)
	if err != nil {
		t.Fatalf("generate competitor chain: %v", err)
	}

	// Import the shared chain and the original canonical one
	exit1 := make(chan struct{})
	cons1 := ethash.NewFaker()
<<<<<<< HEAD
	eng1 := process.NewConsensusProcess(cons1, params.AllEthashProtocolChanges, exit1)
=======
	eng1 := process.NewConsensusProcess(cons1, params.AllEthashProtocolChanges, exit1, 1)
>>>>>>> f8b4eac4
	defer common.SafeClose(exit1)
	if _, err := stagedsync.InsertBlocksInStages(diskdb, ethdb.DefaultStorageMode, params.TestChainConfig, &vm.Config{}, cons1, eng1, shared, true /* checkRoot */); err != nil {
		t.Fatalf("failed to insert shared chain: %v", err)
	}
	if _, err := stagedsync.InsertBlocksInStages(diskdb, ethdb.DefaultStorageMode, params.TestChainConfig, &vm.Config{}, cons1, eng1, original, true /* checkRoot */); err != nil {
		t.Fatalf("failed to insert original chain: %v", err)
	}
	// Import the competitor chain without exceeding the canonical's TD and ensure
	// we have not processed any of the blocks (protection against malicious blocks)
	if _, err := stagedsync.InsertBlocksInStages(diskdb, ethdb.DefaultStorageMode, params.TestChainConfig, &vm.Config{}, cons1, eng1, competitor[:len(competitor)-2], true /* checkRoot */); err != nil {
		t.Fatalf("failed to insert competitor chain: %v", err)
	}
	// Import the head of the competitor chain, triggering the reorg and ensure we
	// successfully reprocess all the stashed away blocks.
	if _, err := stagedsync.InsertBlocksInStages(diskdb, ethdb.DefaultStorageMode, params.TestChainConfig, &vm.Config{}, cons1, eng1, competitor[len(competitor)-2:], true /* checkRoot */); err != nil {
		t.Fatalf("failed to finalize competitor chain: %v", err)
	}
}

func TestBlockchainRecovery(t *testing.T) {
	t.Skip("should be restored. skipped for turbo-geth. tag: reorg")
	// Configure and generate a sample block chain
	gendb := ethdb.NewMemDatabase()
	defer gendb.Close()
	var (
		key, _  = crypto.HexToECDSA("b71c71a67e1177ad4e901695e1b4b9ee17ae16c6668d313eac2f96dbcda3f291")
		address = crypto.PubkeyToAddress(key.PublicKey)
		funds   = big.NewInt(1000000000)
		gspec   = &core.Genesis{Config: params.TestChainConfig, Alloc: core.GenesisAlloc{address: {Balance: funds}}}
		genesis = gspec.MustCommit(gendb)
	)
	height := uint64(1024)
	blocks, receipts, err := core.GenerateChain(gspec.Config, genesis, ethash.NewFaker(), gendb, int(height), nil, false /* intermediateHashes */)
	if err != nil {
		t.Fatalf("generate blocks: %v", err)
	}

	// Import the chain as a ancient-first node and ensure all pointers are updated
	frdir, err := ioutil.TempDir("", "")
	if err != nil {
		t.Fatalf("failed to create temp freezer dir: %v", err)
	}
	defer os.Remove(frdir)

	ancientDb, err := ethdb.NewDatabaseWithFreezer(ethdb.NewMemDatabase(), frdir, "")
	if err != nil {
		t.Fatalf("failed to create temp freezer db: %v", err)
	}
	defer ancientDb.Close()

	gspec.MustCommit(ancientDb)

	txCacher := core.NewTxSenderCacher(1)
	ancient, _ := core.NewBlockChain(ancientDb, nil, gspec.Config, ethash.NewFaker(), vm.Config{}, nil, txCacher)

	headers := make([]*types.Header, len(blocks))
	for i, block := range blocks {
		headers[i] = block.Header()
	}
	if n, err := ancient.InsertHeaderChain(headers, 1); err != nil {
		t.Fatalf("failed to insert header %d: %v", n, err)
	}

	if n, err := ancient.InsertReceiptChain(blocks, receipts, uint64(3*len(blocks)/4)); err != nil {
		t.Fatalf("failed to insert receipt %d: %v", n, err)
	}
	ancient.Stop()

	// Destroy head fast block manually
	midBlock := blocks[len(blocks)/2]
	rawdb.WriteHeadFastBlockHash(ancientDb, midBlock.Hash())

	// Reopen broken blockchain again
	txCacher = core.NewTxSenderCacher(1)
	ancient, _ = core.NewBlockChain(ancientDb, nil, gspec.Config, ethash.NewFaker(), vm.Config{}, nil, txCacher)
	defer ancient.Stop()
	if num := ancient.CurrentBlock().NumberU64(); num != 0 {
		t.Errorf("head block mismatch: have #%v, want #%v", num, 0)
	}
	if num := ancient.CurrentFastBlock().NumberU64(); num != midBlock.NumberU64() {
		t.Errorf("head fast-block mismatch: have #%v, want #%v", num, midBlock.NumberU64())
	}
	if num := ancient.CurrentHeader().Number.Uint64(); num != midBlock.NumberU64() {
		t.Errorf("head header mismatch: have #%v, want #%v", num, midBlock.NumberU64())
	}
}

func TestIncompleteAncientReceiptChainInsertion(t *testing.T) {
	t.Skip("should be restored. skipped for turbo-geth. tag: fast-sync")
	// Configure and generate a sample block chain
	gendb := ethdb.NewMemDatabase()
	defer gendb.Close()

	var (
		key, _  = crypto.HexToECDSA("b71c71a67e1177ad4e901695e1b4b9ee17ae16c6668d313eac2f96dbcda3f291")
		address = crypto.PubkeyToAddress(key.PublicKey)
		funds   = big.NewInt(1000000000)
		gspec   = &core.Genesis{Config: params.TestChainConfig, Alloc: core.GenesisAlloc{address: {Balance: funds}}}
		genesis = gspec.MustCommit(gendb)
	)
	height := uint64(1024)
	blocks, receipts, err := core.GenerateChain(gspec.Config, genesis, ethash.NewFaker(), gendb, int(height), nil, false /* intermediateHashes */)
	if err != nil {
		t.Fatalf("generate blocks: %v", err)
	}

	// Import the chain as a ancient-first node and ensure all pointers are updated
	frdir, err := ioutil.TempDir("", "")
	if err != nil {
		t.Fatalf("failed to create temp freezer dir: %v", err)
	}
	defer os.Remove(frdir)
	ancientDb, err := ethdb.NewDatabaseWithFreezer(ethdb.NewMemDatabase(), frdir, "")
	if err != nil {
		t.Fatalf("failed to create temp freezer db: %v", err)
	}
	defer ancientDb.Close()
	gspec.MustCommit(ancientDb)
	txCacher := core.NewTxSenderCacher(1)
	ancient, _ := core.NewBlockChain(ancientDb, nil, gspec.Config, ethash.NewFaker(), vm.Config{}, nil, txCacher)
	defer ancient.Stop()

	headers := make([]*types.Header, len(blocks))
	for i, block := range blocks {
		headers[i] = block.Header()
	}
	if n, err := ancient.InsertHeaderChain(headers, 1); err != nil {
		t.Fatalf("failed to insert header %d: %v", n, err)
	}
	// Abort ancient receipt chain insertion deliberately
	ancient.TerminateInsert = func(hash common.Hash, number uint64) bool {
		return number == blocks[len(blocks)/2].NumberU64()
	}
	previousFastBlock := ancient.CurrentFastBlock()
	if n, err := ancient.InsertReceiptChain(blocks, receipts, uint64(3*len(blocks)/4)); err == nil {
		t.Fatalf("failed to insert receipt %d: %v", n, err)
	}
	if ancient.CurrentFastBlock().NumberU64() != previousFastBlock.NumberU64() {
		t.Fatalf("failed to rollback ancient data, want %d, have %d", previousFastBlock.NumberU64(), ancient.CurrentFastBlock().NumberU64())
	}
	ancient.TerminateInsert = nil
	if n, err := ancient.InsertReceiptChain(blocks, receipts, uint64(3*len(blocks)/4)); err != nil {
		t.Fatalf("failed to insert receipt %d: %v", n, err)
	}
	if ancient.CurrentFastBlock().NumberU64() != blocks[len(blocks)-1].NumberU64() {
		t.Fatalf("failed to insert ancient recept chain after rollback")
	}
}

// Tests that importing a very large side fork, which is larger than the canon chain,
// but where the difficulty per block is kept low: this means that it will not
// overtake the 'canon' chain until after it's passed canon by about 200 blocks.
//
// Details at:
//  - https://github.com/ethereum/go-ethereum/issues/18977
//  - https://github.com/ethereum/go-ethereum/pull/18988
func TestLowDiffLongChain(t *testing.T) {
	// Generate a canonical chain to act as the main dataset
	engine := ethash.NewFaker()
	db := ethdb.NewMemDatabase()
	defer db.Close()
	genesis := new(core.Genesis).MustCommit(db)

	// We must use a pretty long chain to ensure that the fork doesn't overtake us
	// until after at least 128 blocks post tip
	blocks, _, err := core.GenerateChain(params.TestChainConfig, genesis, engine, db, 6*core.TriesInMemory, func(i int, b *core.BlockGen) {
		b.SetCoinbase(common.Address{1})
		b.OffsetTime(-9)
	}, false /* intermediateHashes */)
	if err != nil {
		t.Fatalf("generate blocks: %v", err)
	}
	// Generate fork chain, starting from an early block
	fork, _, err := core.GenerateChain(params.TestChainConfig, genesis, engine, db, 11+8*core.TriesInMemory, func(i int, b *core.BlockGen) {
		if i < 11 {
			b.SetCoinbase(common.Address{1})
			b.OffsetTime(-9)
		} else {
			b.SetCoinbase(common.Address{2})
		}
	}, false /* intermediateHashes */)
	if err != nil {
		t.Fatalf("generate fork: %v", err)
	}

	// Import the canonical chain
	diskDB := ethdb.NewMemDatabase()
	new(core.Genesis).MustCommit(diskDB)
	defer diskDB.Close()

	txCacher := core.NewTxSenderCacher(1)
	chain, err := core.NewBlockChain(diskDB, nil, params.TestChainConfig, engine, vm.Config{}, nil, txCacher)
	if err != nil {
		t.Fatalf("failed to create tester chain: %v", err)
	}
	defer chain.Stop()

	exit := make(chan struct{})
	cons := ethash.NewFaker()
<<<<<<< HEAD
	eng := process.NewConsensusProcess(cons, params.AllEthashProtocolChanges, exit)
=======
	eng := process.NewConsensusProcess(cons, params.AllEthashProtocolChanges, exit, 1)
>>>>>>> f8b4eac4
	defer common.SafeClose(exit)
	if _, err := stagedsync.InsertBlocksInStages(diskDB, ethdb.DefaultStorageMode, params.TestChainConfig, &vm.Config{}, cons, eng, blocks, true /* checkRoot */); err != nil {
		t.Fatalf("failed to insert into chain: %v", err)
	}

	// And now import the fork
	if _, err := stagedsync.InsertBlocksInStages(diskDB, ethdb.DefaultStorageMode, params.TestChainConfig, &vm.Config{}, cons, eng, fork, true /* checkRoot */); err != nil {
		t.Fatalf("failed to insert into chain: %v", err)
	}
	head := chain.CurrentBlock()
	if got := fork[len(fork)-1].Hash(); got != head.Hash() {
		t.Fatalf("head wrong, expected %x got %x", head.Hash(), got)
	}
	// Sanity check that all the canonical numbers are present
	header := chain.CurrentHeader()
	for number := head.NumberU64(); number > 0; number-- {
		if hash := chain.GetHeaderByNumber(number).Hash(); hash != header.Hash() {
			t.Fatalf("header %d: canonical hash mismatch: have %x, want %x", number, hash, header.Hash())
		}
		header = chain.GetHeader(header.ParentHash, number-1)
	}
}

<<<<<<< HEAD
=======
// Tests that importing a sidechain (S), where
// - S is sidechain, containing blocks [Sn...Sm]
// - C is canon chain, containing blocks [G..Cn..Cm]
// - A common ancestor is placed at prune-point + blocksBetweenCommonAncestorAndPruneblock
// - The sidechain S is prepended with numCanonBlocksInSidechain blocks from the canon chain
func testSideImport(t *testing.T, numCanonBlocksInSidechain, blocksBetweenCommonAncestorAndPruneblock int) {
	t.Skip("should be restored. skipped for turbo-geth")

	// Generate a canonical chain to act as the main dataset
	engine := ethash.NewFaker()
	db := ethdb.NewMemDatabase()
	defer db.Close()
	genesis := new(core.Genesis).MustCommit(db)

	blocksNum := 2 * core.TriesInMemory
	lastPrunedIndex := blocksNum - core.TriesInMemory - 1
	parentIndex := lastPrunedIndex + blocksBetweenCommonAncestorAndPruneblock

	var side *ethdb.ObjectDatabase
	// Generate and import the canonical chain
	blocks, _, err := core.GenerateChain(params.TestChainConfig, genesis, engine, db, blocksNum, func(i int, gen *core.BlockGen) {
		if i == parentIndex+1 {
			side = db.MemCopy()
		}
	}, false /* intermediateHashes */)
	if err != nil {
		t.Fatalf("generate blocks: %v", err)
	}
	defer side.Close()

	diskdb := ethdb.NewMemDatabase()
	defer diskdb.Close()
	new(core.Genesis).MustCommit(diskdb)
	txCacher := core.NewTxSenderCacher(1)
	chain, err := core.NewBlockChain(diskdb, nil, params.TestChainConfig, engine, vm.Config{}, nil, txCacher)
	if err != nil {
		t.Fatalf("failed to create tester chain: %v", err)
	}
	defer chain.Stop()
	var n int
	if n, err = chain.InsertChain(context.Background(), blocks); err != nil {
		t.Fatalf("block %d: failed to insert into chain: %v", n, err)
	}

	lastPrunedBlock := blocks[lastPrunedIndex]
	firstNonPrunedBlock := blocks[len(blocks)-core.TriesInMemory]

	// Verify pruning of lastPrunedBlock
	if chain.HasBlockAndState(lastPrunedBlock.Hash(), lastPrunedBlock.NumberU64()) {
		t.Errorf("Block %d not pruned", lastPrunedBlock.NumberU64())
	}
	// Verify firstNonPrunedBlock is not pruned
	if !chain.HasBlockAndState(firstNonPrunedBlock.Hash(), firstNonPrunedBlock.NumberU64()) {
		t.Errorf("Block %d pruned", firstNonPrunedBlock.NumberU64())
	}
	// Generate the sidechain
	// First block should be a known block, block after should be a pruned block. So
	// canon(pruned), side, side...

	// Generate fork chain, make it longer than canon
	parent := blocks[parentIndex]
	fork, _, err := core.GenerateChain(params.TestChainConfig, parent, engine, side, 2*core.TriesInMemory, func(i int, b *core.BlockGen) {
		b.SetCoinbase(common.Address{2})
	}, false /* intermediateHashes */)
	if err != nil {
		t.Fatalf("generate fork: %v", err)
	}
	// Prepend the parent(s)
	var sidechain []*types.Block
	for i := numCanonBlocksInSidechain; i > 0; i-- {
		sidechain = append(sidechain, blocks[parentIndex+1-i])
	}
	sidechain = append(sidechain, fork...)
	_, err = chain.InsertChain(context.Background(), sidechain)
	if err != nil {
		t.Errorf("Got error, %v", err)
	}
	head := chain.CurrentBlock()
	if got := fork[len(fork)-1].Hash(); got != head.Hash() {
		t.Fatalf("head wrong, expected %x got %x", head.Hash(), got)
	}
}

// Tests that importing a sidechain (S), where
// - S is sidechain, containing blocks [Sn...Sm]
// - C is canon chain, containing blocks [G..Cn..Cm]
// - The common ancestor Cc is pruned
// - The first block in S: Sn, is == Cn
// That is: the sidechain for import contains some blocks already present in canon chain.
// So the blocks are
// [ Cn, Cn+1, Cc, Sn+3 ... Sm]
//   ^    ^    ^  pruned
func TestPrunedImportSide(t *testing.T) {
	//glogger := log.NewGlogHandler(log.StreamHandler(os.Stdout, log.TerminalFormat(false)))
	//glogger.Verbosity(3)
	//log.Root().SetHandler(log.Handler(glogger))
	testSideImport(t, 3, 3)
	testSideImport(t, 3, -3)
	testSideImport(t, 10, 0)
	testSideImport(t, 1, 10)
	testSideImport(t, 1, -10)
}

// Benchmarks large blocks with value transfers to non-existing accounts
func benchmarkLargeNumberOfValueToNonexisting(b *testing.B, numTxs, numBlocks int, recipientFn func(uint64) common.Address, dataFn func(uint64) []byte) {
	var (
		signer          = types.HomesteadSigner{}
		testBankKey, _  = crypto.HexToECDSA("b71c71a67e1177ad4e901695e1b4b9ee17ae16c6668d313eac2f96dbcda3f291")
		testBankAddress = crypto.PubkeyToAddress(testBankKey.PublicKey)
		bankFunds       = big.NewInt(100000000000000000)
		gspec           = core.Genesis{
			Config: params.TestChainConfig,
			Alloc: core.GenesisAlloc{
				testBankAddress: {Balance: bankFunds},
				common.HexToAddress("0xc0de"): {
					Code:    []byte{0x60, 0x01, 0x50},
					Balance: big.NewInt(0),
				}, // push 1, pop
			},
			GasLimit: 100e6, // 100 M
		}
	)
	// Generate the original common chain segment and the two competing forks
	engine := ethash.NewFaker()
	db := ethdb.NewMemDatabase()
	defer db.Close()
	genesis := gspec.MustCommit(db)

	blockGenerator := func(i int, block *core.BlockGen) {
		block.SetCoinbase(common.Address{1})
		for txi := 0; txi < numTxs; txi++ {
			uniq := uint64(i*numTxs + txi)
			recipient := recipientFn(uniq)
			tx, err := types.SignTx(types.NewTransaction(uniq, recipient, u256.Num1, params.TxGas, u256.Num1, nil), signer, testBankKey)
			if err != nil {
				b.Error(err)
			}
			block.AddTx(tx)
		}
	}

	diskdb := ethdb.NewMemDatabase()
	defer diskdb.Close()
	gspec.MustCommit(diskdb)
	txCacher := core.NewTxSenderCacher(1)
	chain, err := core.NewBlockChain(diskdb, nil, params.TestChainConfig, engine, vm.Config{}, nil, txCacher)
	if err != nil {
		b.Fatalf("failed to create tester chain: %v", err)
	}
	defer chain.Stop()

	shared, _, err := core.GenerateChain(params.TestChainConfig, genesis, engine, db, numBlocks, blockGenerator, false /* intermediateHashes */)
	if err != nil {
		b.Fatalf("generate shared chain: %v", err)
	}
	b.StopTimer()
	b.ResetTimer()
	for i := 0; i < b.N; i++ {
		// Import the shared chain and the original canonical one
		diskdb := ethdb.NewMemDatabase()
		gspec.MustCommit(diskdb)

		txCacher := core.NewTxSenderCacher(1)
		chain, err := core.NewBlockChain(diskdb, nil, params.TestChainConfig, engine, vm.Config{}, nil, txCacher)
		if err != nil {
			b.Fatalf("failed to create tester chain: %v", err)
		}
		b.StartTimer()
		if _, err := chain.InsertChain(context.Background(), shared); err != nil {
			b.Fatalf("failed to insert shared chain: %v", err)
		}
		b.StopTimer()
		if got := chain.CurrentBlock().Transactions().Len(); got != numTxs*numBlocks {
			b.Fatalf("Transactions were not included, expected %d, got %d", numTxs*numBlocks, got)

		}
		diskdb.Close()
		chain.Stop()
	}
}

func BenchmarkBlockChain_1x1000ValueTransferToNonexisting(b *testing.B) {
	var (
		numTxs    = 1000
		numBlocks = 1
	)
	recipientFn := func(nonce uint64) common.Address {
		return common.BigToAddress(big.NewInt(0).SetUint64(1337 + nonce))
	}
	dataFn := func(nonce uint64) []byte {
		return nil
	}
	benchmarkLargeNumberOfValueToNonexisting(b, numTxs, numBlocks, recipientFn, dataFn)
}

func BenchmarkBlockChain_1x1000ValueTransferToExisting(b *testing.B) {
	var (
		numTxs    = 1000
		numBlocks = 1
	)
	b.StopTimer()
	b.ResetTimer()

	recipientFn := func(nonce uint64) common.Address {
		return common.BigToAddress(big.NewInt(0).SetUint64(1337))
	}
	dataFn := func(nonce uint64) []byte {
		return nil
	}
	benchmarkLargeNumberOfValueToNonexisting(b, numTxs, numBlocks, recipientFn, dataFn)
}

func BenchmarkBlockChain_1x1000Executions(b *testing.B) {
	var (
		numTxs    = 1000
		numBlocks = 1
	)
	b.StopTimer()
	b.ResetTimer()

	recipientFn := func(nonce uint64) common.Address {
		return common.BigToAddress(big.NewInt(0).SetUint64(0xc0de))
	}
	dataFn := func(nonce uint64) []byte {
		return nil
	}
	benchmarkLargeNumberOfValueToNonexisting(b, numTxs, numBlocks, recipientFn, dataFn)
}

// Tests that importing a some old blocks, where all blocks are before the
// pruning point.
// This internally leads to a sidechain import, since the blocks trigger an
// ErrPrunedAncestor error.
// This may e.g. happen if
//   1. Downloader rollbacks a batch of inserted blocks and exits
//   2. Downloader starts to sync again
//   3. The blocks fetched are all known and canonical blocks
func TestSideImportPrunedBlocks(t *testing.T) {
	t.Skip("should be restored. skipped for turbo-geth. tag: reorg")
	// Generate a canonical chain to act as the main dataset
	engine := ethash.NewFaker()
	db := ethdb.NewMemDatabase()
	defer db.Close()
	genesis := new(core.Genesis).MustCommit(db)

	// Generate and import the canonical chain
	blocks, _, err := core.GenerateChain(params.TestChainConfig, genesis, engine, db, 2*core.TriesInMemory, nil, false /* intermediateHashes */)
	if err != nil {
		t.Fatalf("generate blocks: %v", err)
	}
	diskdb := ethdb.NewMemDatabase()
	new(core.Genesis).MustCommit(diskdb)
	txCacher := core.NewTxSenderCacher(1)
	chain, err := core.NewBlockChain(diskdb, nil, params.TestChainConfig, engine, vm.Config{}, nil, txCacher)
	if err != nil {
		t.Fatalf("failed to create tester chain: %v", err)
	}
	defer chain.Stop()
	var n int
	if n, err = chain.InsertChain(context.Background(), blocks); err != nil {
		t.Fatalf("block %d: failed to insert into chain: %v", n, err)
	}

	lastPrunedIndex := len(blocks) - core.TriesInMemory - 1
	lastPrunedBlock := blocks[lastPrunedIndex]

	// Verify pruning of lastPrunedBlock
	if chain.HasBlockAndState(lastPrunedBlock.Hash(), lastPrunedBlock.NumberU64()) {
		t.Errorf("Block %d not pruned", lastPrunedBlock.NumberU64())
	}
	firstNonPrunedBlock := blocks[len(blocks)-core.TriesInMemory]
	// Verify firstNonPrunedBlock is not pruned
	if !chain.HasBlockAndState(firstNonPrunedBlock.Hash(), firstNonPrunedBlock.NumberU64()) {
		t.Errorf("Block %d pruned", firstNonPrunedBlock.NumberU64())
	}
	// Now re-import some old blocks
	blockToReimport := blocks[5:8]
	_, err = chain.InsertChain(context.Background(), blockToReimport)
	if err != nil {
		t.Errorf("Got error, %v", err)
	}
}

>>>>>>> f8b4eac4
// TestDeleteCreateRevert tests a weird state transition corner case that we hit
// while changing the internals of statedb. The workflow is that a contract is
// self destructed, then in a followup transaction (but same block) it's created
// again and the transaction reverted.
//
// The original statedb implementation flushed dirty objects to the tries after
// each transaction, so this works ok. The rework accumulated writes in memory
// first, but the journal wiped the entire state object on create-revert.
func TestDeleteCreateRevert(t *testing.T) {
	t.Skip("fixme")
	db := ethdb.NewMemDatabase()
	defer db.Close()
	var (
		aa = common.HexToAddress("0x000000000000000000000000000000000000aaaa")
		bb = common.HexToAddress("0x000000000000000000000000000000000000bbbb")
		// Generate a canonical chain to act as the main dataset
		engine = ethash.NewFaker()

		// A sender who makes transactions, has some funds
		key, _  = crypto.HexToECDSA("b71c71a67e1177ad4e901695e1b4b9ee17ae16c6668d313eac2f96dbcda3f291")
		address = crypto.PubkeyToAddress(key.PublicKey)
		funds   = big.NewInt(1000000000)
		gspec   = &core.Genesis{
			Config: params.TestChainConfig,
			Alloc: core.GenesisAlloc{
				address: {Balance: funds},
				// The address 0xAAAAA selfdestructs if called
				aa: {
					// Code needs to just selfdestruct
					Code:    []byte{byte(vm.PC), byte(vm.SELFDESTRUCT)},
					Nonce:   1,
					Balance: big.NewInt(0),
				},
				// The address 0xBBBB send 1 wei to 0xAAAA, then reverts
				bb: {
					Code: []byte{
						byte(vm.PC),          // [0]
						byte(vm.DUP1),        // [0,0]
						byte(vm.DUP1),        // [0,0,0]
						byte(vm.DUP1),        // [0,0,0,0]
						byte(vm.PUSH1), 0x01, // [0,0,0,0,1] (value)
						byte(vm.PUSH2), 0xaa, 0xaa, // [0,0,0,0,1, 0xaaaa]
						byte(vm.GAS),
						byte(vm.CALL),
						byte(vm.REVERT),
					},
					Balance: big.NewInt(1),
				},
			},
		}
		genesis = gspec.MustCommit(db)
	)

	blocks, _, err := core.GenerateChain(params.TestChainConfig, genesis, engine, db, 1, func(i int, b *core.BlockGen) {
		b.SetCoinbase(common.Address{1})
		// One transaction to AAAA
		tx, _ := types.SignTx(types.NewTransaction(0, aa,
			u256.Num0, 50000, u256.Num1, nil), types.HomesteadSigner{}, key)
		b.AddTx(tx)
		// One transaction to BBBB
		tx, _ = types.SignTx(types.NewTransaction(1, bb,
			u256.Num0, 100000, u256.Num1, nil), types.HomesteadSigner{}, key)
		b.AddTx(tx)
	}, false /* intermediateHashes */)
	if err != nil {
		t.Fatalf("generate blocks: %v", err)
	}

	// Import the canonical chain
	diskdb := ethdb.NewMemDatabase()
	defer diskdb.Close()
	gspec.MustCommit(diskdb)

	exit := make(chan struct{})
<<<<<<< HEAD
	eng := process.NewConsensusProcess(engine, params.AllEthashProtocolChanges, exit)
=======
	eng := process.NewConsensusProcess(engine, params.AllEthashProtocolChanges, exit, 1)
>>>>>>> f8b4eac4
	defer common.SafeClose(exit)
	if _, err := stagedsync.InsertBlocksInStages(diskdb, ethdb.DefaultStorageMode, params.TestChainConfig, &vm.Config{}, engine, eng, blocks, true /* checkRoot */); err != nil {
		t.Fatalf("failed to insert into chain: %v", err)
	}
}

// TestDeleteRecreateSlots tests a state-transition that contains both deletion
// and recreation of contract state.
// Contract A exists, has slots 1 and 2 set
// Tx 1: Selfdestruct A
// Tx 2: Re-create A, set slots 3 and 4
// Expected outcome is that _all_ slots are cleared from A, due to the selfdestruct,
// and then the new slots exist
func TestDeleteRecreateSlots(t *testing.T) {
	db := ethdb.NewMemDatabase()
	defer db.Close()
	var (
		// Generate a canonical chain to act as the main dataset
		engine = ethash.NewFaker()
		// A sender who makes transactions, has some funds
		key, _    = crypto.HexToECDSA("b71c71a67e1177ad4e901695e1b4b9ee17ae16c6668d313eac2f96dbcda3f291")
		address   = crypto.PubkeyToAddress(key.PublicKey)
		funds     = big.NewInt(1000000000)
		bb        = common.HexToAddress("0x000000000000000000000000000000000000bbbb")
		aaStorage = make(map[common.Hash]common.Hash)          // Initial storage in AA
		aaCode    = []byte{byte(vm.PC), byte(vm.SELFDESTRUCT)} // Code for AA (simple selfdestruct)
	)
	// Populate two slots
	aaStorage[common.HexToHash("01")] = common.HexToHash("01")
	aaStorage[common.HexToHash("02")] = common.HexToHash("02")

	// The bb-code needs to CREATE2 the aa contract. It consists of
	// both initcode and deployment code
	// initcode:
	// 1. Set slots 3=3, 4=4,
	// 2. Return aaCode

	initCode := []byte{
		byte(vm.PUSH1), 0x3, // value
		byte(vm.PUSH1), 0x3, // location
		byte(vm.SSTORE),     // Set slot[3] = 3
		byte(vm.PUSH1), 0x4, // value
		byte(vm.PUSH1), 0x4, // location
		byte(vm.SSTORE), // Set slot[4] = 4
		// Slots are set, now return the code
		byte(vm.PUSH2), byte(vm.PC), byte(vm.SELFDESTRUCT), // Push code on stack
		byte(vm.PUSH1), 0x0, // memory start on stack
		byte(vm.MSTORE),
		// Code is now in memory.
		byte(vm.PUSH1), 0x2, // size
		byte(vm.PUSH1), byte(32 - 2), // offset
		byte(vm.RETURN),
	}
	if l := len(initCode); l > 32 {
		t.Fatalf("init code is too long for a pushx, need a more elaborate deployer")
	}
	bbCode := []byte{
		// Push initcode onto stack
		byte(vm.PUSH1) + byte(len(initCode)-1)}
	bbCode = append(bbCode, initCode...)
	bbCode = append(bbCode, []byte{
		byte(vm.PUSH1), 0x0, // memory start on stack
		byte(vm.MSTORE),
		byte(vm.PUSH1), 0x00, // salt
		byte(vm.PUSH1), byte(len(initCode)), // size
		byte(vm.PUSH1), byte(32 - len(initCode)), // offset
		byte(vm.PUSH1), 0x00, // endowment
		byte(vm.CREATE2),
	}...)

	initHash := crypto.Keccak256Hash(initCode)
	aa := crypto.CreateAddress2(bb, [32]byte{}, initHash[:])
	t.Logf("Destination address: %x\n", aa)

	gspec := &core.Genesis{
		Config: params.TestChainConfig,
		Alloc: core.GenesisAlloc{
			address: {Balance: funds},
			// The address 0xAAAAA selfdestructs if called
			aa: {
				// Code needs to just selfdestruct
				Code:    aaCode,
				Nonce:   1,
				Balance: big.NewInt(0),
				Storage: aaStorage,
			},
			// The contract BB recreates AA
			bb: {
				Code:    bbCode,
				Balance: big.NewInt(1),
			},
		},
	}
	genesis := gspec.MustCommit(db)
	blocks, _, err := core.GenerateChain(params.TestChainConfig, genesis, engine, db, 1, func(i int, b *core.BlockGen) {
		b.SetCoinbase(common.Address{1})
		// One transaction to AA, to kill it
		tx, _ := types.SignTx(types.NewTransaction(0, aa,
			u256.Num0, 50000, u256.Num1, nil), types.HomesteadSigner{}, key)
		b.AddTx(tx)
		// One transaction to BB, to recreate AA
		tx, _ = types.SignTx(types.NewTransaction(1, bb,
			u256.Num0, 100000, u256.Num1, nil), types.HomesteadSigner{}, key)
		b.AddTx(tx)
	}, false /* intermediateHashes */)
	if err != nil {
		t.Fatalf("generate blocks: %v", err)
	}
	// Import the canonical chain
	exit := make(chan struct{})
	cons := ethash.NewFaker()
<<<<<<< HEAD
	eng := process.NewConsensusProcess(cons, params.AllEthashProtocolChanges, exit)
=======
	eng := process.NewConsensusProcess(cons, params.AllEthashProtocolChanges, exit, 1)
>>>>>>> f8b4eac4
	defer common.SafeClose(exit)
	if _, err := stagedsync.InsertBlocksInStages(db, ethdb.DefaultStorageMode, params.TestChainConfig, &vm.Config{}, cons, eng, blocks, true /* checkRoot */); err != nil {
		t.Fatalf("failed to insert into chain: %v", err)
	}
	statedb := state.New(state.NewDbStateReader(db))

	// If all is correct, then slot 1 and 2 are zero
	key1 := common.HexToHash("01")
	var got uint256.Int
	statedb.GetState(aa, &key1, &got)
	if !got.IsZero() {
		t.Errorf("got %d exp %d", got.Uint64(), 0)
	}
	key2 := common.HexToHash("02")
	statedb.GetState(aa, &key2, &got)
	if !got.IsZero() {
		t.Errorf("got %d exp %d", got.Uint64(), 0)
	}
	// Also, 3 and 4 should be set
	key3 := common.HexToHash("03")
	statedb.GetState(aa, &key3, &got)
	if got.Uint64() != 3 {
		t.Errorf("got %d exp %d", got.Uint64(), 3)
	}
	key4 := common.HexToHash("04")
	statedb.GetState(aa, &key4, &got)
	if got.Uint64() != 4 {
		t.Errorf("got %d exp %d", got.Uint64(), 4)
	}
}

// TestDeleteRecreateAccount tests a state-transition that contains deletion of a
// contract with storage, and a recreate of the same contract via a
// regular value-transfer
// Expected outcome is that _all_ slots are cleared from A
func TestDeleteRecreateAccount(t *testing.T) {
	db := ethdb.NewMemDatabase()
	defer db.Close()
	var (
		// Generate a canonical chain to act as the main dataset
		engine = ethash.NewFaker()
		// A sender who makes transactions, has some funds
		key, _  = crypto.HexToECDSA("b71c71a67e1177ad4e901695e1b4b9ee17ae16c6668d313eac2f96dbcda3f291")
		address = crypto.PubkeyToAddress(key.PublicKey)
		funds   = big.NewInt(1000000000)

		aa        = common.HexToAddress("0x7217d81b76bdd8707601e959454e3d776aee5f43")
		aaStorage = make(map[common.Hash]common.Hash)          // Initial storage in AA
		aaCode    = []byte{byte(vm.PC), byte(vm.SELFDESTRUCT)} // Code for AA (simple selfdestruct)
	)
	// Populate two slots
	aaStorage[common.HexToHash("01")] = common.HexToHash("01")
	aaStorage[common.HexToHash("02")] = common.HexToHash("02")

	gspec := &core.Genesis{
		Config: params.TestChainConfig,
		Alloc: core.GenesisAlloc{
			address: {Balance: funds},
			// The address 0xAAAAA selfdestructs if called
			aa: {
				// Code needs to just selfdestruct
				Code:    aaCode,
				Nonce:   1,
				Balance: big.NewInt(0),
				Storage: aaStorage,
			},
		},
	}
	genesis := gspec.MustCommit(db)

	blocks, _, err := core.GenerateChain(params.TestChainConfig, genesis, engine, db, 1, func(i int, b *core.BlockGen) {
		b.SetCoinbase(common.Address{1})
		// One transaction to AA, to kill it
		tx, _ := types.SignTx(types.NewTransaction(0, aa,
			u256.Num0, 50000, u256.Num1, nil), types.HomesteadSigner{}, key)
		b.AddTx(tx)
		// One transaction to AA, to recreate it (but without storage
		tx, _ = types.SignTx(types.NewTransaction(1, aa,
			u256.Num1, 100000, u256.Num1, nil), types.HomesteadSigner{}, key)
		b.AddTx(tx)
	}, false /* intemediateHashes */)
	if err != nil {
		t.Fatalf("generate blocks: %v", err)
	}
	// Import the canonical chain
	exit := make(chan struct{})
	cons := ethash.NewFaker()
<<<<<<< HEAD
	eng := process.NewConsensusProcess(cons, params.AllEthashProtocolChanges, exit)
=======
	eng := process.NewConsensusProcess(cons, params.AllEthashProtocolChanges, exit, 1)
>>>>>>> f8b4eac4
	defer common.SafeClose(exit)
	if _, err := stagedsync.InsertBlocksInStages(db, ethdb.DefaultStorageMode, params.TestChainConfig, &vm.Config{}, cons, eng, blocks, true /* checkRoot */); err != nil {
		t.Fatalf("failed to insert into chain: %v", err)
	}
	statedb := state.New(state.NewDbStateReader(db))

	// If all is correct, then both slots are zero
	key1 := common.HexToHash("01")
	var got uint256.Int
	statedb.GetState(aa, &key1, &got)
	if !got.IsZero() {
		t.Errorf("got %x exp %x", got, 0)
	}
	key2 := common.HexToHash("02")
	statedb.GetState(aa, &key2, &got)
	if !got.IsZero() {
		t.Errorf("got %x exp %x", got, 0)
	}
}

// TestDeleteRecreateSlotsAcrossManyBlocks tests multiple state-transition that contains both deletion
// and recreation of contract state.
// Contract A exists, has slots 1 and 2 set
// Tx 1: Selfdestruct A
// Tx 2: Re-create A, set slots 3 and 4
// Expected outcome is that _all_ slots are cleared from A, due to the selfdestruct,
// and then the new slots exist
func TestDeleteRecreateSlotsAcrossManyBlocks(t *testing.T) {
	db := ethdb.NewMemDatabase()
	defer db.Close()
	var (
		// Generate a canonical chain to act as the main dataset
		engine = ethash.NewFaker()
		// A sender who makes transactions, has some funds
		key, _    = crypto.HexToECDSA("b71c71a67e1177ad4e901695e1b4b9ee17ae16c6668d313eac2f96dbcda3f291")
		address   = crypto.PubkeyToAddress(key.PublicKey)
		funds     = big.NewInt(1000000000)
		bb        = common.HexToAddress("0x000000000000000000000000000000000000bbbb")
		aaStorage = make(map[common.Hash]common.Hash)          // Initial storage in AA
		aaCode    = []byte{byte(vm.PC), byte(vm.SELFDESTRUCT)} // Code for AA (simple selfdestruct)
	)

	exit := make(chan struct{})
<<<<<<< HEAD
	eng := process.NewConsensusProcess(engine, params.AllEthashProtocolChanges, exit)
=======
	eng := process.NewConsensusProcess(engine, params.AllEthashProtocolChanges, exit, 1)
>>>>>>> f8b4eac4
	defer common.SafeClose(exit)

	// Populate two slots
	aaStorage[common.HexToHash("01")] = common.HexToHash("01")
	aaStorage[common.HexToHash("02")] = common.HexToHash("02")

	// The bb-code needs to CREATE2 the aa contract. It consists of
	// both initcode and deployment code
	// initcode:
	// 1. Set slots 3=blocknum+1, 4=4,
	// 2. Return aaCode

	initCode := []byte{
		byte(vm.PUSH1), 0x1, //
		byte(vm.NUMBER),     // value = number + 1
		byte(vm.ADD),        //
		byte(vm.PUSH1), 0x3, // location
		byte(vm.SSTORE),     // Set slot[3] = number + 1
		byte(vm.PUSH1), 0x4, // value
		byte(vm.PUSH1), 0x4, // location
		byte(vm.SSTORE), // Set slot[4] = 4
		// Slots are set, now return the code
		byte(vm.PUSH2), byte(vm.PC), byte(vm.SELFDESTRUCT), // Push code on stack
		byte(vm.PUSH1), 0x0, // memory start on stack
		byte(vm.MSTORE),
		// Code is now in memory.
		byte(vm.PUSH1), 0x2, // size
		byte(vm.PUSH1), byte(32 - 2), // offset
		byte(vm.RETURN),
	}
	if l := len(initCode); l > 32 {
		t.Fatalf("init code is too long for a pushx, need a more elaborate deployer")
	}
	bbCode := []byte{
		// Push initcode onto stack
		byte(vm.PUSH1) + byte(len(initCode)-1)}
	bbCode = append(bbCode, initCode...)
	bbCode = append(bbCode, []byte{
		byte(vm.PUSH1), 0x0, // memory start on stack
		byte(vm.MSTORE),
		byte(vm.PUSH1), 0x00, // salt
		byte(vm.PUSH1), byte(len(initCode)), // size
		byte(vm.PUSH1), byte(32 - len(initCode)), // offset
		byte(vm.PUSH1), 0x00, // endowment
		byte(vm.CREATE2),
	}...)

	initHash := crypto.Keccak256Hash(initCode)
	aa := crypto.CreateAddress2(bb, [32]byte{}, initHash[:])
	t.Logf("Destination address: %x\n", aa)
	gspec := &core.Genesis{
		Config: params.TestChainConfig,
		Alloc: core.GenesisAlloc{
			address: {Balance: funds},
			// The address 0xAAAAA selfdestructs if called
			aa: {
				// Code needs to just selfdestruct
				Code:    aaCode,
				Nonce:   1,
				Balance: big.NewInt(0),
				Storage: aaStorage,
			},
			// The contract BB recreates AA
			bb: {
				Code:    bbCode,
				Balance: big.NewInt(1),
			},
		},
	}
	genesis := gspec.MustCommit(db)
	var nonce uint64

	type expectation struct {
		exist    bool
		blocknum int
		values   map[int]int
	}
	var current = &expectation{
		exist:    true, // exists in genesis
		blocknum: 0,
		values:   map[int]int{1: 1, 2: 2},
	}
	var expectations []*expectation
	var newDestruct = func(e *expectation) *types.Transaction {
		tx, _ := types.SignTx(types.NewTransaction(nonce, aa,
			u256.Num0, 50000, u256.Num1, nil), types.HomesteadSigner{}, key)
		nonce++
		if e.exist {
			e.exist = false
			e.values = nil
		}
		//t.Logf("block %d; adding destruct\n", e.blocknum)
		return tx
	}
	var newResurrect = func(e *expectation) *types.Transaction {
		tx, _ := types.SignTx(types.NewTransaction(nonce, bb,
			u256.Num0, 100000, u256.Num1, nil), types.HomesteadSigner{}, key)
		nonce++
		if !e.exist {
			e.exist = true
			e.values = map[int]int{3: e.blocknum + 1, 4: 4}
		}
		//t.Logf("block %d; adding resurrect\n", e.blocknum)
		return tx
	}

	blocks, _, err := core.GenerateChain(params.TestChainConfig, genesis, engine, db, 150, func(i int, b *core.BlockGen) {
		var exp = new(expectation)
		exp.blocknum = i + 1
		exp.values = make(map[int]int)
		for k, v := range current.values {
			exp.values[k] = v
		}
		exp.exist = current.exist

		b.SetCoinbase(common.Address{1})
		if i%2 == 0 {
			b.AddTx(newDestruct(exp))
		}
		if i%3 == 0 {
			b.AddTx(newResurrect(exp))
		}
		if i%5 == 0 {
			b.AddTx(newDestruct(exp))
		}
		if i%7 == 0 {
			b.AddTx(newResurrect(exp))
		}
		expectations = append(expectations, exp)
		current = exp
	}, false /* intemediateHashes */)
	if err != nil {
		t.Fatalf("generate blocks: %v", err)
	}
	// Import the canonical chain
	var asHash = func(num int) common.Hash {
		return common.BytesToHash([]byte{byte(num)})
	}
	for i, block := range blocks {
		blockNum := i + 1
		if _, err := stagedsync.InsertBlockInStages(db, params.TestChainConfig, &vm.Config{}, engine, eng, block, true /* checkRoot */); err != nil {
			t.Fatalf("block %d: failed to insert into chain: %v", i, err)
		}
		statedb := state.New(state.NewDbStateReader(db))
		// If all is correct, then slot 1 and 2 are zero
		key1 := common.HexToHash("01")
		var got uint256.Int
		statedb.GetState(aa, &key1, &got)
		if !got.IsZero() {
			t.Errorf("block %d, got %x exp %x", blockNum, got, 0)
		}
		key2 := common.HexToHash("02")
		statedb.GetState(aa, &key2, &got)
		if !got.IsZero() {
			t.Errorf("block %d, got %x exp %x", blockNum, got, 0)
		}
		exp := expectations[i]
		if exp.exist {
			if !statedb.Exist(aa) {
				t.Fatalf("block %d, expected %x to exist, it did not", blockNum, aa)
			}
			for slot, val := range exp.values {
				key := asHash(slot)
				var gotValue uint256.Int
				statedb.GetState(aa, &key, &gotValue)
				if gotValue.Uint64() != uint64(val) {
					t.Fatalf("block %d, slot %d, got %x exp %x", blockNum, slot, gotValue, val)
				}
			}
		} else {
			if statedb.Exist(aa) {
				t.Fatalf("block %d, expected %x to not exist, it did", blockNum, aa)
			}
		}
	}
}

// TestInitThenFailCreateContract tests a pretty notorious case that happened
// on mainnet over blocks 7338108, 7338110 and 7338115.
// - Block 7338108: address e771789f5cccac282f23bb7add5690e1f6ca467c is initiated
//   with 0.001 ether (thus created but no code)
// - Block 7338110: a CREATE2 is attempted. The CREATE2 would deploy code on
//   the same address e771789f5cccac282f23bb7add5690e1f6ca467c. However, the
//   deployment fails due to OOG during initcode execution
// - Block 7338115: another tx checks the balance of
//   e771789f5cccac282f23bb7add5690e1f6ca467c, and the snapshotter returned it as
//   zero.
//
// The problem being that the snapshotter maintains a destructset, and adds items
// to the destructset in case something is created "onto" an existing item.
// We need to either roll back the snapDestructs, or not place it into snapDestructs
// in the first place.
//
func TestInitThenFailCreateContract(t *testing.T) {
	db := ethdb.NewMemDatabase()
	defer db.Close()
	var (
		// Generate a canonical chain to act as the main dataset
		engine = ethash.NewFaker()
		// A sender who makes transactions, has some funds
		key, _  = crypto.HexToECDSA("b71c71a67e1177ad4e901695e1b4b9ee17ae16c6668d313eac2f96dbcda3f291")
		address = crypto.PubkeyToAddress(key.PublicKey)
		funds   = big.NewInt(1000000000)
		bb      = common.HexToAddress("0x000000000000000000000000000000000000bbbb")
	)

	exit := make(chan struct{})
<<<<<<< HEAD
	eng := process.NewConsensusProcess(engine, params.AllEthashProtocolChanges, exit)
=======
	eng := process.NewConsensusProcess(engine, params.AllEthashProtocolChanges, exit, 1)
>>>>>>> f8b4eac4
	defer common.SafeClose(exit)

	// The bb-code needs to CREATE2 the aa contract. It consists of
	// both initcode and deployment code
	// initcode:
	// 1. If blocknum < 1, error out (e.g invalid opcode)
	// 2. else, return a snippet of code
	initCode := []byte{
		byte(vm.PUSH1), 0x1, // y (2)
		byte(vm.NUMBER), // x (number)
		byte(vm.GT),     // x > y?
		byte(vm.PUSH1), byte(0x8),
		byte(vm.JUMPI), // jump to label if number > 2
		byte(0xFE),     // illegal opcode
		byte(vm.JUMPDEST),
		byte(vm.PUSH1), 0x2, // size
		byte(vm.PUSH1), 0x0, // offset
		byte(vm.RETURN), // return 2 bytes of zero-code
	}
	if l := len(initCode); l > 32 {
		t.Fatalf("init code is too long for a pushx, need a more elaborate deployer")
	}
	bbCode := []byte{
		// Push initcode onto stack
		byte(vm.PUSH1) + byte(len(initCode)-1)}
	bbCode = append(bbCode, initCode...)
	bbCode = append(bbCode, []byte{
		byte(vm.PUSH1), 0x0, // memory start on stack
		byte(vm.MSTORE),
		byte(vm.PUSH1), 0x00, // salt
		byte(vm.PUSH1), byte(len(initCode)), // size
		byte(vm.PUSH1), byte(32 - len(initCode)), // offset
		byte(vm.PUSH1), 0x00, // endowment
		byte(vm.CREATE2),
	}...)

	initHash := crypto.Keccak256Hash(initCode)
	aa := crypto.CreateAddress2(bb, [32]byte{}, initHash[:])
	t.Logf("Destination address: %x\n", aa)

	gspec := &core.Genesis{
		Config: params.TestChainConfig,
		Alloc: core.GenesisAlloc{
			address: {Balance: funds},
			// The address aa has some funds
			aa: {Balance: big.NewInt(100000)},
			// The contract BB tries to create code onto AA
			bb: {
				Code:    bbCode,
				Balance: big.NewInt(1),
			},
		},
	}
	genesis := gspec.MustCommit(db)
	nonce := uint64(0)

	blocks, _, err := core.GenerateChain(params.TestChainConfig, genesis, engine, db, 4, func(i int, b *core.BlockGen) {
		b.SetCoinbase(common.Address{1})
		// One transaction to BB
		tx, _ := types.SignTx(types.NewTransaction(nonce, bb,
			u256.Num0, 100000, u256.Num1, nil), types.HomesteadSigner{}, key)
		b.AddTx(tx)
		nonce++
	}, false /* intemediateHashes */)
	if err != nil {
		t.Fatalf("generate blocks: %v", err)
	}

	// Import the canonical chain
	diskdb := ethdb.NewMemDatabase()
	defer diskdb.Close()
	gspec.MustCommit(diskdb)
	statedb := state.New(state.NewPlainStateReader(diskdb))
	if got, exp := statedb.GetBalance(aa), uint64(100000); got.Uint64() != exp {
		t.Fatalf("Genesis err, got %v exp %v", got, exp)
	}
	// First block tries to create, but fails
	{
		block := blocks[0]
		if _, err := stagedsync.InsertBlockInStages(diskdb, params.TestChainConfig, &vm.Config{}, engine, eng, blocks[0], true /* checkRoot */); err != nil {
			t.Fatalf("block %d: failed to insert into chain: %v", block.NumberU64(), err)
		}
		statedb = state.New(state.NewPlainStateReader(diskdb))
		if got, exp := statedb.GetBalance(aa), uint64(100000); got.Uint64() != exp {
			t.Fatalf("block %d: got %v exp %v", block.NumberU64(), got, exp)
		}
	}
	// Import the rest of the blocks
	for _, block := range blocks[1:] {
		if _, err := stagedsync.InsertBlockInStages(diskdb, params.TestChainConfig, &vm.Config{}, engine, eng, blocks[0], true /* checkRoot */); err != nil {
			t.Fatalf("block %d: failed to insert into chain: %v", block.NumberU64(), err)
		}
	}
}

// TestEIP2718Transition tests that an EIP-2718 transaction will be accepted
// after the fork block has passed. This is verified by sending an EIP-2930
// access list transaction, which specifies a single slot access, and then
// checking that the gas usage of a hot SLOAD and a cold SLOAD are calculated
// correctly.
func TestEIP2718Transition(t *testing.T) {
	var (
		aa = common.HexToAddress("0x000000000000000000000000000000000000aaaa")

		// Generate a canonical chain to act as the main dataset
		engine = ethash.NewFaker()
<<<<<<< HEAD
		eng    = process.NewRemoteEngine(engine, params.YoloV3ChainConfig)
=======
		eng    = process.NewRemoteEngine(engine, params.YoloV3ChainConfig, 1)
>>>>>>> f8b4eac4
		db     = ethdb.NewMemDatabase()

		// A sender who makes transactions, has some funds
		key, _  = crypto.HexToECDSA("b71c71a67e1177ad4e901695e1b4b9ee17ae16c6668d313eac2f96dbcda3f291")
		address = crypto.PubkeyToAddress(key.PublicKey)
		funds   = big.NewInt(1000000000)
		gspec   = &core.Genesis{
			Config: params.YoloV3ChainConfig,
			Alloc: core.GenesisAlloc{
				address: {Balance: funds},
				// The address 0xAAAA sloads 0x00 and 0x01
				aa: {
					Code: []byte{
						byte(vm.PC),
						byte(vm.PC),
						byte(vm.SLOAD),
						byte(vm.SLOAD),
					},
					Nonce:   0,
					Balance: big.NewInt(0),
				},
			},
		}
		genesis = gspec.MustCommit(db)
	)

	blocks, _, _ := core.GenerateChain(gspec.Config, genesis, engine, db, 1, func(i int, b *core.BlockGen) {
		b.SetCoinbase(common.Address{1})
		gasPrice, _ := uint256.FromBig(big.NewInt(1))
		chainID, _ := uint256.FromBig(gspec.Config.ChainID)

		// One transaction to 0xAAAA
		signer := types.LatestSigner(gspec.Config)
		tx, _ := types.SignNewTx(key, signer, &types.AccessListTx{
			ChainID:  chainID,
			Nonce:    0,
			To:       &aa,
			Gas:      30000,
			GasPrice: gasPrice,
			AccessList: types.AccessList{{
				Address:     aa,
				StorageKeys: []common.Hash{{0}},
			}},
		})
		b.AddTx(tx)
	}, false /*intermediateHashes*/)

	// Import the canonical chain
	diskdb := ethdb.NewMemDatabase()
	gspec.MustCommit(diskdb)

	chain, err := core.NewBlockChain(diskdb, nil, gspec.Config, engine, vm.Config{}, nil, nil)
	if err != nil {
		t.Fatalf("failed to create tester chain: %v", err)
	}
	if _, err := stagedsync.InsertBlocksInStages(diskdb, ethdb.DefaultStorageMode, gspec.Config, &vm.Config{}, engine, eng, blocks, true /* checkRoot */); err != nil {
		t.Fatalf("failed to insert into chain: %v", err)
	}

	block := chain.GetBlockByNumber(1)

	// Expected gas is intrinsic + 2 * pc + hot load + cold load, since only one load is in the access list
	expected := params.TxGas + params.TxAccessListAddressGas + params.TxAccessListStorageKeyGas + vm.GasQuickStep*2 + vm.WarmStorageReadCostEIP2929 + vm.ColdSloadCostEIP2929
	if block.GasUsed() != expected {
		t.Fatalf("incorrect amount of gas spent: expected %d, got %d", expected, block.GasUsed())

	}
}<|MERGE_RESOLUTION|>--- conflicted
+++ resolved
@@ -104,24 +104,12 @@
 	if full {
 		// Full block-chain requested
 		blocks := makeBlockChain(genesis, n, engine, db, canonicalSeed)
-<<<<<<< HEAD
-		exit := make(chan struct{})
-		eng := process.NewConsensusProcess(engine, params.AllEthashProtocolChanges, exit)
-		defer common.SafeClose(exit)
-=======
->>>>>>> f8b4eac4
 		_, err = stagedsync.InsertBlocksInStages(db, ethdb.DefaultStorageMode, params.AllEthashProtocolChanges, &vm.Config{}, engine, eng, blocks, true /* checkRoot */)
 		return db, genesis, err
 	}
 	// Header-only chain requested
 	headers := makeHeaderChain(genesis.Header(), n, engine, db, canonicalSeed)
 
-<<<<<<< HEAD
-	exit := make(chan struct{})
-	eng := process.NewConsensusProcess(ethash.NewFaker(), params.AllEthashProtocolChanges, exit)
-	defer common.SafeClose(exit)
-=======
->>>>>>> f8b4eac4
 	_, _, _, err = stagedsync.InsertHeadersInStages(db, eng, headers)
 	return db, genesis, err
 }
@@ -184,11 +172,7 @@
 		}
 		exit1 := make(chan struct{})
 		cons1 := ethash.NewFaker()
-<<<<<<< HEAD
-		eng1 := process.NewConsensusProcess(cons1, params.AllEthashProtocolChanges, exit1)
-=======
 		eng1 := process.NewConsensusProcess(cons1, params.AllEthashProtocolChanges, exit1, 1)
->>>>>>> f8b4eac4
 		defer common.SafeClose(exit1)
 		if _, err = stagedsync.InsertBlocksInStages(chainDb, ethdb.DefaultStorageMode, params.AllEthashProtocolChanges, &vm.Config{}, cons1, eng1, blockChainB, true /* checkRoot */); err != nil {
 			t.Fatalf("failed to insert forking chain: %v", err)
@@ -218,11 +202,7 @@
 			t.Fatalf("Failed to read TD for current header: %v", err)
 		}
 		exit1 := make(chan struct{})
-<<<<<<< HEAD
-		eng1 := process.NewConsensusProcess(ethash.NewFaker(), params.AllEthashProtocolChanges, exit1)
-=======
 		eng1 := process.NewConsensusProcess(ethash.NewFaker(), params.AllEthashProtocolChanges, exit1, 1)
->>>>>>> f8b4eac4
 		defer common.SafeClose(exit1)
 		if _, _, _, err = stagedsync.InsertHeadersInStages(chainDb, eng1, headerChainB); err != nil {
 			t.Fatalf("failed to insert forking chain: %v", err)
@@ -251,16 +231,10 @@
 // the database if successful.
 func testBlockChainImport(chain types.Blocks, db ethdb.Database) error {
 	exit1 := make(chan struct{})
-<<<<<<< HEAD
-	eng1 := process.NewConsensusProcess(blockchain.Engine(), params.AllEthashProtocolChanges, exit1)
-	defer common.SafeClose(exit1)
-	if _, err := stagedsync.InsertBlocksInStages(db, ethdb.DefaultStorageMode,blockchain.Config(), &vm.Config{}, blockchain.Engine(), eng1, chain, true /* checkRoot */); err != nil {
-=======
 	cons := ethash.NewFullFaker()
 	eng1 := process.NewConsensusProcess(cons, params.AllEthashProtocolChanges, exit1, 1)
 	defer common.SafeClose(exit1)
-	if _, err := stagedsync.InsertBlocksInStages(db, ethdb.DefaultStorageMode, params.AllEthashProtocolChanges, &vm.Config{}, ethash.NewFaker(), eng1, chain, true /* checkRoot */); err != nil {
->>>>>>> f8b4eac4
+	if _, err := stagedsync.InsertBlocksInStages(db, ethdb.DefaultStorageMode, params.AllEthashProtocolChanges, &vm.Config{}, cons, eng1, chain, true /* checkRoot */); err != nil {
 		return err
 	}
 	return nil
@@ -270,12 +244,8 @@
 // the database if successful.
 func testHeaderChainImport(chain []*types.Header, db ethdb.Database) error {
 	exit1 := make(chan struct{})
-<<<<<<< HEAD
-	eng1 := process.NewConsensusProcess(blockchain.Engine(), params.AllEthashProtocolChanges, exit1)
-=======
 	cons := ethash.NewFullFaker()
 	eng1 := process.NewConsensusProcess(cons, params.AllEthashProtocolChanges, exit1, 1)
->>>>>>> f8b4eac4
 	defer common.SafeClose(exit1)
 	if _, _, _, err := stagedsync.InsertHeadersInStages(db, eng1, chain); err != nil {
 		return err
@@ -292,11 +262,7 @@
 
 	blocks := makeBlockChain(rawdb.ReadCurrentBlock(db), 1, ethash.NewFullFaker(), db, 0)
 	engine := ethash.NewFaker()
-<<<<<<< HEAD
-	eng := process.NewRemoteEngine(engine, params.TestChainConfig)
-=======
 	eng := process.NewRemoteEngine(engine, params.TestChainConfig, 1)
->>>>>>> f8b4eac4
 
 	if _, err = stagedsync.InsertBlocksInStages(db, ethdb.DefaultStorageMode, params.TestChainConfig, &vm.Config{}, engine, eng, blocks, true /* checkRoot */); err != nil {
 		t.Fatalf("Failed to insert block: %v", err)
@@ -509,11 +475,7 @@
 	if full {
 		exit1 := make(chan struct{})
 		cons1 := ethash.NewFaker()
-<<<<<<< HEAD
-		eng1 := process.NewConsensusProcess(cons1, params.AllEthashProtocolChanges, exit1)
-=======
 		eng1 := process.NewConsensusProcess(cons1, params.AllEthashProtocolChanges, exit1, 1)
->>>>>>> f8b4eac4
 		defer common.SafeClose(exit1)
 		if _, err = stagedsync.InsertBlocksInStages(db, ethdb.DefaultStorageMode, params.TestChainConfig, &vm.Config{}, cons1, eng1, easyBlocks, true /* checkRoot */); err != nil {
 			t.Fatalf("failed to insert easy chain: %v", err)
@@ -521,11 +483,7 @@
 
 		exit2 := make(chan struct{})
 		cons2 := ethash.NewFaker()
-<<<<<<< HEAD
-		eng2 := process.NewConsensusProcess(cons2, params.AllEthashProtocolChanges, exit2)
-=======
 		eng2 := process.NewConsensusProcess(cons2, params.AllEthashProtocolChanges, exit2, 1)
->>>>>>> f8b4eac4
 		defer common.SafeClose(exit2)
 		if _, err = stagedsync.InsertBlocksInStages(db, ethdb.DefaultStorageMode, params.TestChainConfig, &vm.Config{}, cons2, eng2, diffBlocks, true /* checkRoot */); err != nil {
 			t.Fatalf("failed to insert difficult chain: %v", err)
@@ -541,22 +499,14 @@
 		}
 
 		exit1 := make(chan struct{})
-<<<<<<< HEAD
-		eng1 := process.NewConsensusProcess(ethash.NewFaker(), params.AllEthashProtocolChanges, exit1)
-=======
 		eng1 := process.NewConsensusProcess(ethash.NewFaker(), params.AllEthashProtocolChanges, exit1, 1)
->>>>>>> f8b4eac4
 		defer common.SafeClose(exit1)
 		if _, _, _, err = stagedsync.InsertHeadersInStages(db, eng1, easyHeaders); err != nil {
 			t.Fatalf("failed to insert easy chain: %v", err)
 		}
 
 		exit2 := make(chan struct{})
-<<<<<<< HEAD
-		eng2 := process.NewConsensusProcess(ethash.NewFaker(), params.AllEthashProtocolChanges, exit2)
-=======
 		eng2 := process.NewConsensusProcess(ethash.NewFaker(), params.AllEthashProtocolChanges, exit2, 1)
->>>>>>> f8b4eac4
 		defer common.SafeClose(exit2)
 		if _, _, _, err = stagedsync.InsertHeadersInStages(db, eng2, diffHeaders); err != nil {
 			t.Fatalf("failed to insert difficult chain: %v", err)
@@ -619,11 +569,7 @@
 	t.Skip("to support this error in TG")
 
 	engine := ethash.NewFaker()
-<<<<<<< HEAD
-	eng := process.NewRemoteEngine(engine, params.TestChainConfig)
-=======
 	eng := process.NewRemoteEngine(engine, params.TestChainConfig, 1)
->>>>>>> f8b4eac4
 
 	// Create a pristine chain and database
 	db, _, err := newCanonical(ethash.NewFaker(), 0, full)
@@ -639,11 +585,7 @@
 		core.BadHashes[blocks[2].Header().Hash()] = true
 		defer func() { delete(core.BadHashes, blocks[2].Header().Hash()) }()
 
-<<<<<<< HEAD
-		_, err = stagedsync.InsertBlocksInStages(db, ethdb.DefaultStorageMode, blockchain.Config(), blockchain.GetVMConfig(), blockchain.Engine(), eng, blocks, true /* checkRoot */)
-=======
 		_, err = stagedsync.InsertBlocksInStages(db, ethdb.DefaultStorageMode, params.AllEthashProtocolChanges, &vm.Config{}, engine, eng, blocks, true /* checkRoot */)
->>>>>>> f8b4eac4
 	} else {
 		headers := makeHeaderChain(rawdb.ReadCurrentHeader(db), 3, ethash.NewFaker(), db, 10)
 
@@ -722,11 +664,7 @@
 	// Import the chain. This runs all block validation rules.
 	exit1 := make(chan struct{})
 	cons1 := ethash.NewFaker()
-<<<<<<< HEAD
-	eng1 := process.NewConsensusProcess(cons1, params.AllEthashProtocolChanges, exit1)
-=======
 	eng1 := process.NewConsensusProcess(cons1, params.AllEthashProtocolChanges, exit1, 1)
->>>>>>> f8b4eac4
 	defer common.SafeClose(exit1)
 	if _, err1 := stagedsync.InsertBlocksInStages(db, ethdb.DefaultStorageMode, gspec.Config, &vm.Config{}, cons1, eng1, chain, true /* checkRoot */); err1 != nil {
 		t.Fatalf("failed to insert original chain: %v", err1)
@@ -756,11 +694,7 @@
 	}
 	exit2 := make(chan struct{})
 	cons2 := ethash.NewFaker()
-<<<<<<< HEAD
-	eng2 := process.NewConsensusProcess(cons2, params.AllEthashProtocolChanges, exit2)
-=======
 	eng2 := process.NewConsensusProcess(cons2, params.AllEthashProtocolChanges, exit2, 1)
->>>>>>> f8b4eac4
 	defer common.SafeClose(exit2)
 	if _, err := stagedsync.InsertBlocksInStages(db, ethdb.DefaultStorageMode, gspec.Config, &vm.Config{}, cons2, eng2, chain, true /* checkRoot */); err != nil {
 		t.Fatalf("failed to insert forked chain: %v", err)
@@ -842,11 +776,7 @@
 
 	exit1 := make(chan struct{})
 	cons1 := ethash.NewFaker()
-<<<<<<< HEAD
-	eng1 := process.NewConsensusProcess(cons1, params.AllEthashProtocolChanges, exit1)
-=======
 	eng1 := process.NewConsensusProcess(cons1, params.AllEthashProtocolChanges, exit1, 1)
->>>>>>> f8b4eac4
 	defer common.SafeClose(exit1)
 	if _, err1 := stagedsync.InsertBlocksInStages(db, ethdb.DefaultStorageMode, gspec.Config, &vm.Config{}, cons1, eng1, chain, true /* checkRoot */); err1 != nil {
 		t.Fatalf("failed to insert chain: %v", err1)
@@ -867,11 +797,7 @@
 
 	exit2 := make(chan struct{})
 	cons2 := ethash.NewFaker()
-<<<<<<< HEAD
-	eng2 := process.NewConsensusProcess(cons2, params.AllEthashProtocolChanges, exit2)
-=======
 	eng2 := process.NewConsensusProcess(cons2, params.AllEthashProtocolChanges, exit2, 1)
->>>>>>> f8b4eac4
 	defer common.SafeClose(exit2)
 	if _, err := stagedsync.InsertBlocksInStages(db, ethdb.DefaultStorageMode, gspec.Config, &vm.Config{}, cons2, eng2, chain, true /* checkRoot */); err != nil {
 		t.Fatalf("failed to insert forked chain: %v", err)
@@ -961,11 +887,7 @@
 
 	exit1 := make(chan struct{})
 	cons1 := ethash.NewFaker()
-<<<<<<< HEAD
-	eng1 := process.NewConsensusProcess(cons1, params.AllEthashProtocolChanges, exit1)
-=======
 	eng1 := process.NewConsensusProcess(cons1, params.AllEthashProtocolChanges, exit1, 1)
->>>>>>> f8b4eac4
 	defer common.SafeClose(exit1)
 	if _, err := stagedsync.InsertBlocksInStages(db, ethdb.DefaultStorageMode, gspec.Config, &vm.Config{}, cons1, eng1, chain, true /* checkRoot */); err != nil {
 		t.Fatalf("failed to insert chain: %v", err)
@@ -974,11 +896,7 @@
 
 	exit2 := make(chan struct{})
 	cons2 := ethash.NewFaker()
-<<<<<<< HEAD
-	eng2 := process.NewConsensusProcess(cons2, params.AllEthashProtocolChanges, exit2)
-=======
 	eng2 := process.NewConsensusProcess(cons2, params.AllEthashProtocolChanges, exit2, 1)
->>>>>>> f8b4eac4
 	defer common.SafeClose(exit2)
 	if _, err := stagedsync.InsertBlocksInStages(db, ethdb.DefaultStorageMode, gspec.Config, &vm.Config{}, cons2, eng2, forkChain, true /* checkRoot */); err != nil {
 		t.Fatalf("failed to insert forked chain: %v", err)
@@ -987,11 +905,7 @@
 
 	exit3 := make(chan struct{})
 	cons3 := ethash.NewFaker()
-<<<<<<< HEAD
-	eng3 := process.NewConsensusProcess(ethash.NewFaker(), params.AllEthashProtocolChanges, exit3)
-=======
 	eng3 := process.NewConsensusProcess(ethash.NewFaker(), params.AllEthashProtocolChanges, exit3, 1)
->>>>>>> f8b4eac4
 	defer common.SafeClose(exit1)
 	if _, err := stagedsync.InsertBlocksInStages(db, ethdb.DefaultStorageMode, gspec.Config, &vm.Config{}, cons3, eng3, newBlocks[2:], true /* checkRoot */); err != nil {
 		t.Fatalf("failed to insert forked chain: %v", err)
@@ -1047,11 +961,7 @@
 
 	exit1 := make(chan struct{})
 	cons1 := ethash.NewFaker()
-<<<<<<< HEAD
-	eng1 := process.NewConsensusProcess(ethash.NewFaker(), params.AllEthashProtocolChanges, exit1)
-=======
 	eng1 := process.NewConsensusProcess(ethash.NewFaker(), params.AllEthashProtocolChanges, exit1, 1)
->>>>>>> f8b4eac4
 	defer common.SafeClose(exit1)
 	if _, err := stagedsync.InsertBlocksInStages(db, ethdb.DefaultStorageMode, gspec.Config, &vm.Config{}, cons1, eng1, chain, true /* checkRoot */); err != nil {
 		t.Fatalf("failed to insert forked chain: %v", err)
@@ -1060,11 +970,7 @@
 
 	exit2 := make(chan struct{})
 	cons2 := ethash.NewFaker()
-<<<<<<< HEAD
-	eng2 := process.NewConsensusProcess(ethash.NewFaker(), params.AllEthashProtocolChanges, exit2)
-=======
 	eng2 := process.NewConsensusProcess(ethash.NewFaker(), params.AllEthashProtocolChanges, exit2, 1)
->>>>>>> f8b4eac4
 	defer common.SafeClose(exit2)
 	if _, err := stagedsync.InsertBlocksInStages(db, ethdb.DefaultStorageMode, gspec.Config, &vm.Config{}, cons2, eng2, sideChain[:2], true /* checkRoot */); err != nil {
 		t.Fatalf("failed to insert forked chain: %v", err)
@@ -1073,11 +979,7 @@
 
 	exit3 := make(chan struct{})
 	cons3 := ethash.NewFaker()
-<<<<<<< HEAD
-	eng3 := process.NewConsensusProcess(ethash.NewFaker(), params.AllEthashProtocolChanges, exit3)
-=======
 	eng3 := process.NewConsensusProcess(ethash.NewFaker(), params.AllEthashProtocolChanges, exit3, 1)
->>>>>>> f8b4eac4
 	defer common.SafeClose(exit3)
 	if _, err := stagedsync.InsertBlocksInStages(db, ethdb.DefaultStorageMode, gspec.Config, &vm.Config{}, cons3, eng3, sideChain[2:], true /* checkRoot */); err != nil {
 		t.Fatalf("failed to insert forked chain: %v", err)
@@ -1116,7 +1018,12 @@
 		t.Fatalf("generate chain: %v", err2)
 	}
 
-	ok, err := stagedsync.InsertBlocksInStages(db, ethdb.DefaultStorageMode, params.AllEthashProtocolChanges, &vm.Config{}, ethash.NewFaker(), chain, true)
+	exit := make(chan struct{})
+	cons := ethash.NewFaker()
+	eng := process.NewConsensusProcess(ethash.NewFaker(), params.AllEthashProtocolChanges, exit, 1)
+	defer common.SafeClose(exit)
+
+	ok, err := stagedsync.InsertBlocksInStages(db, ethdb.DefaultStorageMode, params.AllEthashProtocolChanges, &vm.Config{}, cons, eng, chain, true)
 	require.NoError(t, err)
 	require.True(t, ok)
 
@@ -1127,142 +1034,18 @@
 		if err != nil {
 			panic(err)
 		}
-<<<<<<< HEAD
 		if ch == (common.Hash{}) {
 			continue // busy wait for canonical hash to be written
-=======
-		genesis = gspec.MustCommit(db)
-		_       = gspec.MustCommit(db2)
-		signer  = types.LatestSigner(gspec.Config)
-	)
-
-	txCacher := core.NewTxSenderCacher(1)
-	blockchain, _ := core.NewBlockChain(db, nil, gspec.Config, ethash.NewFaker(), vm.Config{}, nil, txCacher)
-	defer blockchain.Stop()
-
-	chain, _, err := core.GenerateChain(gspec.Config, genesis, ethash.NewFaker(), db, 3, func(i int, gen *core.BlockGen) {}, false /* intemediateHashes */)
-	if err != nil {
-		t.Fatalf("generate chain: %v", err)
-	}
-	if _, err = blockchain.InsertChain(context.Background(), chain); err != nil {
-		t.Fatalf("failed to insert chain: %v", err)
-	}
-
-	replacementBlocks, _, replacementBlocksErr := core.GenerateChain(gspec.Config, genesis, ethash.NewFaker(), db2, 4, func(i int, gen *core.BlockGen) {
-		tx, err := types.SignTx(types.NewContractCreation(gen.TxNonce(addr1), new(uint256.Int), 1000000, new(uint256.Int), nil), signer, key1)
-		if i == 2 {
-			gen.OffsetTime(-9)
->>>>>>> f8b4eac4
 		}
 		if ch != block.Hash() {
 			t.Errorf("unknown canonical hash, want %s, got %s", block.Hash().Hex(), ch.Hex())
 			return
 		}
-<<<<<<< HEAD
 		fb := rawdb.ReadBlock(db, ch, block.NumberU64())
 		if fb == nil {
 			t.Errorf("unable to retrieve block %d for canonical hash: %s", block.NumberU64(), ch.Hex())
 			return
 		}
-=======
-		gen.AddTx(tx)
-	}, false /* intemediateHashes */)
-	if replacementBlocksErr != nil {
-		t.Fatalf("generate replacement chain: %v", replacementBlocksErr)
-	}
-	chainSideCh := make(chan core.ChainSideEvent, 64)
-	blockchain.SubscribeChainSideEvent(chainSideCh)
-	if _, err := blockchain.InsertChain(context.Background(), replacementBlocks); err != nil {
-		t.Fatalf("failed to insert chain: %v", err)
-	}
-
-	// first two block of the secondary chain are for a brief moment considered
-	// side chains because up to that point the first one is considered the
-	// heavier chain.
-	expectedSideHashes := map[common.Hash]bool{
-		replacementBlocks[0].Hash(): true,
-		replacementBlocks[1].Hash(): true,
-		chain[0].Hash():             true,
-		chain[1].Hash():             true,
-		chain[2].Hash():             true,
-	}
-
-	i := 0
-
-	const timeoutDura = 10 * time.Second
-	timeout := time.NewTimer(timeoutDura)
-done:
-	for {
-		select {
-		case ev := <-chainSideCh:
-			block := ev.Block
-			if _, ok := expectedSideHashes[block.Hash()]; !ok {
-				t.Errorf("%d: didn't expect %x to be in side chain", i, block.Hash())
-			}
-			i++
-
-			if i == len(expectedSideHashes) {
-				timeout.Stop()
-
-				break done
-			}
-			timeout.Reset(timeoutDura)
-
-		case <-timeout.C:
-			t.Fatal("Timeout. Possibly not all blocks were triggered for sideevent")
-		}
-	}
-
-	// make sure no more events are fired
-	select {
-	case e := <-chainSideCh:
-		t.Errorf("unexpected event fired: %v", e)
-	case <-time.After(250 * time.Millisecond):
-	}
-
-}
-
-// Tests if the canonical block can be fetched from the database during chain insertion.
-func TestCanonicalBlockRetrieval(t *testing.T) {
-	db, genesis, err1 := newCanonical(ethash.NewFaker(), 0, true)
-	if err1 != nil {
-		t.Fatalf("failed to create pristine chain: %v", err1)
-	}
-	defer db.Close()
-
-	exit := make(chan struct{})
-	cons := ethash.NewFaker()
-	eng := process.NewConsensusProcess(cons, params.AllEthashProtocolChanges, exit, 1)
-	defer common.SafeClose(exit)
-	chain, _, err2 := core.GenerateChain(params.AllEthashProtocolChanges, genesis, cons, db, 10, func(i int, gen *core.BlockGen) {}, false /* intermediateHashes */)
-	if err2 != nil {
-		t.Fatalf("generate chain: %v", err2)
-	}
-
-	ok, err := stagedsync.InsertBlocksInStages(db, ethdb.DefaultStorageMode, params.AllEthashProtocolChanges, &vm.Config{}, cons, eng, chain, true)
-	require.NoError(t, err)
-	require.True(t, ok)
-
-	for _, block := range chain {
-		// try to retrieve a block by its canonical hash and see if the block data can be retrieved.
-		ch, err := rawdb.ReadCanonicalHash(db, block.NumberU64())
-		require.NoError(t, err)
-		if err != nil {
-			panic(err)
-		}
-		if ch == (common.Hash{}) {
-			continue // busy wait for canonical hash to be written
-		}
-		if ch != block.Hash() {
-			t.Errorf("unknown canonical hash, want %s, got %s", block.Hash().Hex(), ch.Hex())
-			return
-		}
-		fb := rawdb.ReadBlock(db, ch, block.NumberU64())
-		if fb == nil {
-			t.Errorf("unable to retrieve block %d for canonical hash: %s", block.NumberU64(), ch.Hex())
-			return
-		}
->>>>>>> f8b4eac4
 		if fb.Hash() != block.Hash() {
 			t.Errorf("invalid block hash for block %d, want %s, got %s", block.NumberU64(), block.Hash().Hex(), fb.Hash().Hex())
 			return
@@ -1338,11 +1121,7 @@
 
 	exit1 := make(chan struct{})
 	cons1 := ethash.NewFaker()
-<<<<<<< HEAD
-	eng1 := process.NewConsensusProcess(cons1, params.AllEthashProtocolChanges, exit1)
-=======
 	eng1 := process.NewConsensusProcess(cons1, params.AllEthashProtocolChanges, exit1, 1)
->>>>>>> f8b4eac4
 	defer common.SafeClose(exit1)
 	if _, chainErr = stagedsync.InsertBlocksInStages(db, ethdb.DefaultStorageMode, gspec.Config, &vm.Config{}, cons1, eng1, blocks, true /* checkRoot */); chainErr != nil {
 		t.Fatal(chainErr)
@@ -1362,11 +1141,7 @@
 
 	exit2 := make(chan struct{})
 	cons2 := ethash.NewFaker()
-<<<<<<< HEAD
-	eng2 := process.NewConsensusProcess(cons2, params.AllEthashProtocolChanges, exit2)
-=======
 	eng2 := process.NewConsensusProcess(cons2, params.AllEthashProtocolChanges, exit2, 1)
->>>>>>> f8b4eac4
 	defer common.SafeClose(exit2)
 	if _, chainErr = stagedsync.InsertBlocksInStages(db, ethdb.DefaultStorageMode, gspec.Config, &vm.Config{}, cons2, eng2, blocks[4:], true /* checkRoot */); chainErr != nil {
 		t.Fatal(chainErr)
@@ -1394,15 +1169,9 @@
 
 	exit3 := make(chan struct{})
 	cons3 := ethash.NewFaker()
-<<<<<<< HEAD
-	eng3 := process.NewConsensusProcess(cons3, params.AllEthashProtocolChanges, exit3)
-	defer common.SafeClose(exit3)
-	if _, err = stagedsync.InsertBlocksInStages(db, ethdb.DefaultStorageMode, gspec.Config, &vm.Config{}, cons3, eng3, blocks, true /* checkRoot */); !errors.Is(err, types.ErrInvalidChainId) {
-=======
 	eng3 := process.NewConsensusProcess(cons3, params.AllEthashProtocolChanges, exit3, 1)
 	defer common.SafeClose(exit3)
 	if _, err := stagedsync.InsertBlocksInStages(db, ethdb.DefaultStorageMode, gspec.Config, &vm.Config{}, cons3, eng3, blocks, true /* checkRoot */); !errors.Is(err, types.ErrInvalidChainId) {
->>>>>>> f8b4eac4
 		t.Errorf("expected error: %v, got %v", types.ErrInvalidChainId, err)
 	}
 }
@@ -1496,11 +1265,7 @@
 
 	exit2 := make(chan struct{})
 	cons2 := ethash.NewFaker()
-<<<<<<< HEAD
-	eng2 := process.NewConsensusProcess(cons2, params.AllEthashProtocolChanges, exit2)
-=======
 	eng2 := process.NewConsensusProcess(cons2, params.AllEthashProtocolChanges, exit2, 1)
->>>>>>> f8b4eac4
 	defer common.SafeClose(exit2)
 	if _, err = stagedsync.InsertBlocksInStages(db, ethdb.StorageMode{History: history, Receipts: receipts, TxIndex: txlookup}, gspec.Config, &vm.Config{}, cons2, eng2, blocks, true /* checkRoot */); err != nil {
 		return err
@@ -1626,11 +1391,7 @@
 	// account must exist pre eip 161
 	exit1 := make(chan struct{})
 	cons1 := ethash.NewFaker()
-<<<<<<< HEAD
-	eng1 := process.NewConsensusProcess(cons1, params.AllEthashProtocolChanges, exit1)
-=======
 	eng1 := process.NewConsensusProcess(cons1, params.AllEthashProtocolChanges, exit1, 1)
->>>>>>> f8b4eac4
 	defer common.SafeClose(exit1)
 	if _, err = stagedsync.InsertBlockInStages(db, gspec.Config, &vm.Config{}, cons1, eng1, blocks[0], true /* checkRoot */); err != nil {
 		t.Fatal(err)
@@ -1642,11 +1403,7 @@
 	// account needs to be deleted post eip 161
 	exit2 := make(chan struct{})
 	cons2 := ethash.NewFaker()
-<<<<<<< HEAD
-	eng2 := process.NewConsensusProcess(cons2, params.AllEthashProtocolChanges, exit2)
-=======
 	eng2 := process.NewConsensusProcess(cons2, params.AllEthashProtocolChanges, exit2, 1)
->>>>>>> f8b4eac4
 	defer common.SafeClose(exit2)
 	if _, err = stagedsync.InsertBlockInStages(db, gspec.Config, &vm.Config{}, cons2, eng2, blocks[1], true /* checkRoot */); err != nil {
 		t.Fatal(err)
@@ -1658,11 +1415,7 @@
 	// account mustn't be created post eip 161
 	exit3 := make(chan struct{})
 	cons3 := ethash.NewFaker()
-<<<<<<< HEAD
-	eng3 := process.NewConsensusProcess(cons3, params.AllEthashProtocolChanges, exit3)
-=======
 	eng3 := process.NewConsensusProcess(cons3, params.AllEthashProtocolChanges, exit3, 1)
->>>>>>> f8b4eac4
 	defer common.SafeClose(exit3)
 	if _, err = stagedsync.InsertBlockInStages(db, gspec.Config, &vm.Config{}, cons3, eng3, blocks[2], true /* checkRoot */); err != nil {
 		t.Fatal(err)
@@ -1725,11 +1478,7 @@
 
 	exit1 := make(chan struct{})
 	cons1 := ethash.NewFaker()
-<<<<<<< HEAD
-	eng1 := process.NewConsensusProcess(cons1, params.AllEthashProtocolChanges, exit1)
-=======
 	eng1 := process.NewConsensusProcess(cons1, params.AllEthashProtocolChanges, exit1, 1)
->>>>>>> f8b4eac4
 	defer common.SafeClose(exit1)
 	_, err = stagedsync.InsertBlocksInStages(db, ethdb.DefaultStorageMode, gspec.Config, &vm.Config{}, cons1, eng1, blocks, true /* checkRoot */)
 	assert.NoError(t, err)
@@ -1812,11 +1561,7 @@
 	// Import the canonical and fork chain side by side, verifying the current block
 	// and current header consistency
 	exit := make(chan struct{})
-<<<<<<< HEAD
-	eng := process.NewConsensusProcess(engine, params.AllEthashProtocolChanges, exit)
-=======
 	eng := process.NewConsensusProcess(engine, params.AllEthashProtocolChanges, exit, 1)
->>>>>>> f8b4eac4
 	defer common.SafeClose(exit)
 	for i := 0; i < len(blocks); i++ {
 		if _, err := stagedsync.InsertBlocksInStages(diskdb, ethdb.DefaultStorageMode, params.TestChainConfig, &vm.Config{}, engine, eng, blocks[i:i+1], true /* checkRoot */); err != nil {
@@ -1892,11 +1637,7 @@
 	// Import the shared chain and the original canonical one
 	exit1 := make(chan struct{})
 	cons1 := ethash.NewFaker()
-<<<<<<< HEAD
-	eng1 := process.NewConsensusProcess(cons1, params.AllEthashProtocolChanges, exit1)
-=======
 	eng1 := process.NewConsensusProcess(cons1, params.AllEthashProtocolChanges, exit1, 1)
->>>>>>> f8b4eac4
 	defer common.SafeClose(exit1)
 	if _, err := stagedsync.InsertBlocksInStages(diskdb, ethdb.DefaultStorageMode, params.TestChainConfig, &vm.Config{}, cons1, eng1, shared, true /* checkRoot */); err != nil {
 		t.Fatalf("failed to insert shared chain: %v", err)
@@ -2096,11 +1837,7 @@
 
 	exit := make(chan struct{})
 	cons := ethash.NewFaker()
-<<<<<<< HEAD
-	eng := process.NewConsensusProcess(cons, params.AllEthashProtocolChanges, exit)
-=======
 	eng := process.NewConsensusProcess(cons, params.AllEthashProtocolChanges, exit, 1)
->>>>>>> f8b4eac4
 	defer common.SafeClose(exit)
 	if _, err := stagedsync.InsertBlocksInStages(diskDB, ethdb.DefaultStorageMode, params.TestChainConfig, &vm.Config{}, cons, eng, blocks, true /* checkRoot */); err != nil {
 		t.Fatalf("failed to insert into chain: %v", err)
@@ -2124,292 +1861,6 @@
 	}
 }
 
-<<<<<<< HEAD
-=======
-// Tests that importing a sidechain (S), where
-// - S is sidechain, containing blocks [Sn...Sm]
-// - C is canon chain, containing blocks [G..Cn..Cm]
-// - A common ancestor is placed at prune-point + blocksBetweenCommonAncestorAndPruneblock
-// - The sidechain S is prepended with numCanonBlocksInSidechain blocks from the canon chain
-func testSideImport(t *testing.T, numCanonBlocksInSidechain, blocksBetweenCommonAncestorAndPruneblock int) {
-	t.Skip("should be restored. skipped for turbo-geth")
-
-	// Generate a canonical chain to act as the main dataset
-	engine := ethash.NewFaker()
-	db := ethdb.NewMemDatabase()
-	defer db.Close()
-	genesis := new(core.Genesis).MustCommit(db)
-
-	blocksNum := 2 * core.TriesInMemory
-	lastPrunedIndex := blocksNum - core.TriesInMemory - 1
-	parentIndex := lastPrunedIndex + blocksBetweenCommonAncestorAndPruneblock
-
-	var side *ethdb.ObjectDatabase
-	// Generate and import the canonical chain
-	blocks, _, err := core.GenerateChain(params.TestChainConfig, genesis, engine, db, blocksNum, func(i int, gen *core.BlockGen) {
-		if i == parentIndex+1 {
-			side = db.MemCopy()
-		}
-	}, false /* intermediateHashes */)
-	if err != nil {
-		t.Fatalf("generate blocks: %v", err)
-	}
-	defer side.Close()
-
-	diskdb := ethdb.NewMemDatabase()
-	defer diskdb.Close()
-	new(core.Genesis).MustCommit(diskdb)
-	txCacher := core.NewTxSenderCacher(1)
-	chain, err := core.NewBlockChain(diskdb, nil, params.TestChainConfig, engine, vm.Config{}, nil, txCacher)
-	if err != nil {
-		t.Fatalf("failed to create tester chain: %v", err)
-	}
-	defer chain.Stop()
-	var n int
-	if n, err = chain.InsertChain(context.Background(), blocks); err != nil {
-		t.Fatalf("block %d: failed to insert into chain: %v", n, err)
-	}
-
-	lastPrunedBlock := blocks[lastPrunedIndex]
-	firstNonPrunedBlock := blocks[len(blocks)-core.TriesInMemory]
-
-	// Verify pruning of lastPrunedBlock
-	if chain.HasBlockAndState(lastPrunedBlock.Hash(), lastPrunedBlock.NumberU64()) {
-		t.Errorf("Block %d not pruned", lastPrunedBlock.NumberU64())
-	}
-	// Verify firstNonPrunedBlock is not pruned
-	if !chain.HasBlockAndState(firstNonPrunedBlock.Hash(), firstNonPrunedBlock.NumberU64()) {
-		t.Errorf("Block %d pruned", firstNonPrunedBlock.NumberU64())
-	}
-	// Generate the sidechain
-	// First block should be a known block, block after should be a pruned block. So
-	// canon(pruned), side, side...
-
-	// Generate fork chain, make it longer than canon
-	parent := blocks[parentIndex]
-	fork, _, err := core.GenerateChain(params.TestChainConfig, parent, engine, side, 2*core.TriesInMemory, func(i int, b *core.BlockGen) {
-		b.SetCoinbase(common.Address{2})
-	}, false /* intermediateHashes */)
-	if err != nil {
-		t.Fatalf("generate fork: %v", err)
-	}
-	// Prepend the parent(s)
-	var sidechain []*types.Block
-	for i := numCanonBlocksInSidechain; i > 0; i-- {
-		sidechain = append(sidechain, blocks[parentIndex+1-i])
-	}
-	sidechain = append(sidechain, fork...)
-	_, err = chain.InsertChain(context.Background(), sidechain)
-	if err != nil {
-		t.Errorf("Got error, %v", err)
-	}
-	head := chain.CurrentBlock()
-	if got := fork[len(fork)-1].Hash(); got != head.Hash() {
-		t.Fatalf("head wrong, expected %x got %x", head.Hash(), got)
-	}
-}
-
-// Tests that importing a sidechain (S), where
-// - S is sidechain, containing blocks [Sn...Sm]
-// - C is canon chain, containing blocks [G..Cn..Cm]
-// - The common ancestor Cc is pruned
-// - The first block in S: Sn, is == Cn
-// That is: the sidechain for import contains some blocks already present in canon chain.
-// So the blocks are
-// [ Cn, Cn+1, Cc, Sn+3 ... Sm]
-//   ^    ^    ^  pruned
-func TestPrunedImportSide(t *testing.T) {
-	//glogger := log.NewGlogHandler(log.StreamHandler(os.Stdout, log.TerminalFormat(false)))
-	//glogger.Verbosity(3)
-	//log.Root().SetHandler(log.Handler(glogger))
-	testSideImport(t, 3, 3)
-	testSideImport(t, 3, -3)
-	testSideImport(t, 10, 0)
-	testSideImport(t, 1, 10)
-	testSideImport(t, 1, -10)
-}
-
-// Benchmarks large blocks with value transfers to non-existing accounts
-func benchmarkLargeNumberOfValueToNonexisting(b *testing.B, numTxs, numBlocks int, recipientFn func(uint64) common.Address, dataFn func(uint64) []byte) {
-	var (
-		signer          = types.HomesteadSigner{}
-		testBankKey, _  = crypto.HexToECDSA("b71c71a67e1177ad4e901695e1b4b9ee17ae16c6668d313eac2f96dbcda3f291")
-		testBankAddress = crypto.PubkeyToAddress(testBankKey.PublicKey)
-		bankFunds       = big.NewInt(100000000000000000)
-		gspec           = core.Genesis{
-			Config: params.TestChainConfig,
-			Alloc: core.GenesisAlloc{
-				testBankAddress: {Balance: bankFunds},
-				common.HexToAddress("0xc0de"): {
-					Code:    []byte{0x60, 0x01, 0x50},
-					Balance: big.NewInt(0),
-				}, // push 1, pop
-			},
-			GasLimit: 100e6, // 100 M
-		}
-	)
-	// Generate the original common chain segment and the two competing forks
-	engine := ethash.NewFaker()
-	db := ethdb.NewMemDatabase()
-	defer db.Close()
-	genesis := gspec.MustCommit(db)
-
-	blockGenerator := func(i int, block *core.BlockGen) {
-		block.SetCoinbase(common.Address{1})
-		for txi := 0; txi < numTxs; txi++ {
-			uniq := uint64(i*numTxs + txi)
-			recipient := recipientFn(uniq)
-			tx, err := types.SignTx(types.NewTransaction(uniq, recipient, u256.Num1, params.TxGas, u256.Num1, nil), signer, testBankKey)
-			if err != nil {
-				b.Error(err)
-			}
-			block.AddTx(tx)
-		}
-	}
-
-	diskdb := ethdb.NewMemDatabase()
-	defer diskdb.Close()
-	gspec.MustCommit(diskdb)
-	txCacher := core.NewTxSenderCacher(1)
-	chain, err := core.NewBlockChain(diskdb, nil, params.TestChainConfig, engine, vm.Config{}, nil, txCacher)
-	if err != nil {
-		b.Fatalf("failed to create tester chain: %v", err)
-	}
-	defer chain.Stop()
-
-	shared, _, err := core.GenerateChain(params.TestChainConfig, genesis, engine, db, numBlocks, blockGenerator, false /* intermediateHashes */)
-	if err != nil {
-		b.Fatalf("generate shared chain: %v", err)
-	}
-	b.StopTimer()
-	b.ResetTimer()
-	for i := 0; i < b.N; i++ {
-		// Import the shared chain and the original canonical one
-		diskdb := ethdb.NewMemDatabase()
-		gspec.MustCommit(diskdb)
-
-		txCacher := core.NewTxSenderCacher(1)
-		chain, err := core.NewBlockChain(diskdb, nil, params.TestChainConfig, engine, vm.Config{}, nil, txCacher)
-		if err != nil {
-			b.Fatalf("failed to create tester chain: %v", err)
-		}
-		b.StartTimer()
-		if _, err := chain.InsertChain(context.Background(), shared); err != nil {
-			b.Fatalf("failed to insert shared chain: %v", err)
-		}
-		b.StopTimer()
-		if got := chain.CurrentBlock().Transactions().Len(); got != numTxs*numBlocks {
-			b.Fatalf("Transactions were not included, expected %d, got %d", numTxs*numBlocks, got)
-
-		}
-		diskdb.Close()
-		chain.Stop()
-	}
-}
-
-func BenchmarkBlockChain_1x1000ValueTransferToNonexisting(b *testing.B) {
-	var (
-		numTxs    = 1000
-		numBlocks = 1
-	)
-	recipientFn := func(nonce uint64) common.Address {
-		return common.BigToAddress(big.NewInt(0).SetUint64(1337 + nonce))
-	}
-	dataFn := func(nonce uint64) []byte {
-		return nil
-	}
-	benchmarkLargeNumberOfValueToNonexisting(b, numTxs, numBlocks, recipientFn, dataFn)
-}
-
-func BenchmarkBlockChain_1x1000ValueTransferToExisting(b *testing.B) {
-	var (
-		numTxs    = 1000
-		numBlocks = 1
-	)
-	b.StopTimer()
-	b.ResetTimer()
-
-	recipientFn := func(nonce uint64) common.Address {
-		return common.BigToAddress(big.NewInt(0).SetUint64(1337))
-	}
-	dataFn := func(nonce uint64) []byte {
-		return nil
-	}
-	benchmarkLargeNumberOfValueToNonexisting(b, numTxs, numBlocks, recipientFn, dataFn)
-}
-
-func BenchmarkBlockChain_1x1000Executions(b *testing.B) {
-	var (
-		numTxs    = 1000
-		numBlocks = 1
-	)
-	b.StopTimer()
-	b.ResetTimer()
-
-	recipientFn := func(nonce uint64) common.Address {
-		return common.BigToAddress(big.NewInt(0).SetUint64(0xc0de))
-	}
-	dataFn := func(nonce uint64) []byte {
-		return nil
-	}
-	benchmarkLargeNumberOfValueToNonexisting(b, numTxs, numBlocks, recipientFn, dataFn)
-}
-
-// Tests that importing a some old blocks, where all blocks are before the
-// pruning point.
-// This internally leads to a sidechain import, since the blocks trigger an
-// ErrPrunedAncestor error.
-// This may e.g. happen if
-//   1. Downloader rollbacks a batch of inserted blocks and exits
-//   2. Downloader starts to sync again
-//   3. The blocks fetched are all known and canonical blocks
-func TestSideImportPrunedBlocks(t *testing.T) {
-	t.Skip("should be restored. skipped for turbo-geth. tag: reorg")
-	// Generate a canonical chain to act as the main dataset
-	engine := ethash.NewFaker()
-	db := ethdb.NewMemDatabase()
-	defer db.Close()
-	genesis := new(core.Genesis).MustCommit(db)
-
-	// Generate and import the canonical chain
-	blocks, _, err := core.GenerateChain(params.TestChainConfig, genesis, engine, db, 2*core.TriesInMemory, nil, false /* intermediateHashes */)
-	if err != nil {
-		t.Fatalf("generate blocks: %v", err)
-	}
-	diskdb := ethdb.NewMemDatabase()
-	new(core.Genesis).MustCommit(diskdb)
-	txCacher := core.NewTxSenderCacher(1)
-	chain, err := core.NewBlockChain(diskdb, nil, params.TestChainConfig, engine, vm.Config{}, nil, txCacher)
-	if err != nil {
-		t.Fatalf("failed to create tester chain: %v", err)
-	}
-	defer chain.Stop()
-	var n int
-	if n, err = chain.InsertChain(context.Background(), blocks); err != nil {
-		t.Fatalf("block %d: failed to insert into chain: %v", n, err)
-	}
-
-	lastPrunedIndex := len(blocks) - core.TriesInMemory - 1
-	lastPrunedBlock := blocks[lastPrunedIndex]
-
-	// Verify pruning of lastPrunedBlock
-	if chain.HasBlockAndState(lastPrunedBlock.Hash(), lastPrunedBlock.NumberU64()) {
-		t.Errorf("Block %d not pruned", lastPrunedBlock.NumberU64())
-	}
-	firstNonPrunedBlock := blocks[len(blocks)-core.TriesInMemory]
-	// Verify firstNonPrunedBlock is not pruned
-	if !chain.HasBlockAndState(firstNonPrunedBlock.Hash(), firstNonPrunedBlock.NumberU64()) {
-		t.Errorf("Block %d pruned", firstNonPrunedBlock.NumberU64())
-	}
-	// Now re-import some old blocks
-	blockToReimport := blocks[5:8]
-	_, err = chain.InsertChain(context.Background(), blockToReimport)
-	if err != nil {
-		t.Errorf("Got error, %v", err)
-	}
-}
-
->>>>>>> f8b4eac4
 // TestDeleteCreateRevert tests a weird state transition corner case that we hit
 // while changing the internals of statedb. The workflow is that a contract is
 // self destructed, then in a followup transaction (but same block) it's created
@@ -2484,11 +1935,7 @@
 	gspec.MustCommit(diskdb)
 
 	exit := make(chan struct{})
-<<<<<<< HEAD
-	eng := process.NewConsensusProcess(engine, params.AllEthashProtocolChanges, exit)
-=======
 	eng := process.NewConsensusProcess(engine, params.AllEthashProtocolChanges, exit, 1)
->>>>>>> f8b4eac4
 	defer common.SafeClose(exit)
 	if _, err := stagedsync.InsertBlocksInStages(diskdb, ethdb.DefaultStorageMode, params.TestChainConfig, &vm.Config{}, engine, eng, blocks, true /* checkRoot */); err != nil {
 		t.Fatalf("failed to insert into chain: %v", err)
@@ -2600,11 +2047,7 @@
 	// Import the canonical chain
 	exit := make(chan struct{})
 	cons := ethash.NewFaker()
-<<<<<<< HEAD
-	eng := process.NewConsensusProcess(cons, params.AllEthashProtocolChanges, exit)
-=======
 	eng := process.NewConsensusProcess(cons, params.AllEthashProtocolChanges, exit, 1)
->>>>>>> f8b4eac4
 	defer common.SafeClose(exit)
 	if _, err := stagedsync.InsertBlocksInStages(db, ethdb.DefaultStorageMode, params.TestChainConfig, &vm.Config{}, cons, eng, blocks, true /* checkRoot */); err != nil {
 		t.Fatalf("failed to insert into chain: %v", err)
@@ -2692,11 +2135,7 @@
 	// Import the canonical chain
 	exit := make(chan struct{})
 	cons := ethash.NewFaker()
-<<<<<<< HEAD
-	eng := process.NewConsensusProcess(cons, params.AllEthashProtocolChanges, exit)
-=======
 	eng := process.NewConsensusProcess(cons, params.AllEthashProtocolChanges, exit, 1)
->>>>>>> f8b4eac4
 	defer common.SafeClose(exit)
 	if _, err := stagedsync.InsertBlocksInStages(db, ethdb.DefaultStorageMode, params.TestChainConfig, &vm.Config{}, cons, eng, blocks, true /* checkRoot */); err != nil {
 		t.Fatalf("failed to insert into chain: %v", err)
@@ -2740,11 +2179,7 @@
 	)
 
 	exit := make(chan struct{})
-<<<<<<< HEAD
-	eng := process.NewConsensusProcess(engine, params.AllEthashProtocolChanges, exit)
-=======
 	eng := process.NewConsensusProcess(engine, params.AllEthashProtocolChanges, exit, 1)
->>>>>>> f8b4eac4
 	defer common.SafeClose(exit)
 
 	// Populate two slots
@@ -2952,11 +2387,7 @@
 	)
 
 	exit := make(chan struct{})
-<<<<<<< HEAD
-	eng := process.NewConsensusProcess(engine, params.AllEthashProtocolChanges, exit)
-=======
 	eng := process.NewConsensusProcess(engine, params.AllEthashProtocolChanges, exit, 1)
->>>>>>> f8b4eac4
 	defer common.SafeClose(exit)
 
 	// The bb-code needs to CREATE2 the aa contract. It consists of
@@ -3063,11 +2494,7 @@
 
 		// Generate a canonical chain to act as the main dataset
 		engine = ethash.NewFaker()
-<<<<<<< HEAD
-		eng    = process.NewRemoteEngine(engine, params.YoloV3ChainConfig)
-=======
 		eng    = process.NewRemoteEngine(engine, params.YoloV3ChainConfig, 1)
->>>>>>> f8b4eac4
 		db     = ethdb.NewMemDatabase()
 
 		// A sender who makes transactions, has some funds
