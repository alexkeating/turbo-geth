--- conflicted
+++ resolved
@@ -75,13 +75,8 @@
 	return snkv.Open(), nil
 }
 
-<<<<<<< HEAD
-func WrapBySnapshotsFromDownloader(kv ethdb.KV, snapshots map[SnapshotType]*SnapshotsInfo) (ethdb.KV, error) {
+func WrapBySnapshotsFromDownloader(kv ethdb.RwKV, snapshots map[SnapshotType]*SnapshotsInfo) (ethdb.RwKV, error) {
 	snKV := ethdb.NewSnapshotKV().DB(kv)
-=======
-func WrapBySnapshotsFromDownloader(kv ethdb.RwKV, snapshots map[SnapshotType]*SnapshotsInfo) (ethdb.RwKV, error) {
-	snKV := ethdb.NewSnapshot2KV().DB(kv)
->>>>>>> fd22c396
 	for k, v := range snapshots {
 		log.Info("Wrap db by", "snapshot", k.String(), "dir", v.Dbpath)
 		cfg := BucketConfigs[k]
