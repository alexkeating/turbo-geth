//+build mdbx

package main

import (
	"bufio"
	"bytes"
	"compress/gzip"
	"context"
	"encoding/base64"
	"encoding/binary"
	"errors"
	"flag"
	"fmt"
	"io/ioutil"
	"math/big"
	"os"
	"os/signal"
	"runtime"
	"runtime/pprof"
	"sort"
	"strings"
	"syscall"
	"time"

	"github.com/holiman/uint256"
	"github.com/wcharczuk/go-chart"
	"github.com/wcharczuk/go-chart/util"

	"github.com/ledgerwatch/lmdb-go/lmdb"

	"github.com/ledgerwatch/turbo-geth/cmd/hack/db"
	"github.com/ledgerwatch/turbo-geth/cmd/hack/flow"
	"github.com/ledgerwatch/turbo-geth/cmd/hack/tool"
	"github.com/ledgerwatch/turbo-geth/common"
	"github.com/ledgerwatch/turbo-geth/common/changeset"
	"github.com/ledgerwatch/turbo-geth/common/dbutils"
	"github.com/ledgerwatch/turbo-geth/common/paths"
	"github.com/ledgerwatch/turbo-geth/consensus/ethash"
<<<<<<< HEAD
	"github.com/ledgerwatch/turbo-geth/consensus/process"
	"github.com/ledgerwatch/turbo-geth/core"
=======
>>>>>>> 2f9bf300
	"github.com/ledgerwatch/turbo-geth/core/rawdb"
	"github.com/ledgerwatch/turbo-geth/core/state"
	"github.com/ledgerwatch/turbo-geth/core/types"
	"github.com/ledgerwatch/turbo-geth/core/types/accounts"
	"github.com/ledgerwatch/turbo-geth/core/vm"
	"github.com/ledgerwatch/turbo-geth/crypto"
	"github.com/ledgerwatch/turbo-geth/eth/stagedsync"
	"github.com/ledgerwatch/turbo-geth/eth/stagedsync/stages"
	"github.com/ledgerwatch/turbo-geth/ethdb"
	"github.com/ledgerwatch/turbo-geth/ethdb/mdbx"
	"github.com/ledgerwatch/turbo-geth/log"
	"github.com/ledgerwatch/turbo-geth/params"
	"github.com/ledgerwatch/turbo-geth/rlp"
	"github.com/ledgerwatch/turbo-geth/turbo/trie"
)

var (
	emptyCodeHash = crypto.Keccak256(nil) //nolint

	verbosity  = flag.Uint("verbosity", 3, "Logging verbosity: 0=silent, 1=error, 2=warn, 3=info, 4=debug, 5=detail (default 3)")
	action     = flag.String("action", "", "action to execute")
	cpuprofile = flag.String("cpuprofile", "", "write cpu profile `file`")
	rewind     = flag.Int("rewind", 1, "rewind to given number of blocks")
	block      = flag.Int("block", 1, "specifies a block number for operation")
	blockTotal = flag.Int("blocktotal", 1, "specifies a total amount of blocks to process")
	account    = flag.String("account", "0x", "specifies account to investigate")
	name       = flag.String("name", "", "name to add to the file names")
	chaindata  = flag.String("chaindata", "chaindata", "path to the chaindata database file")
	bucket     = flag.String("bucket", "", "bucket in the database")
	hash       = flag.String("hash", "0x00", "image for preimage or state root for testBlockHashes action")
)

func readData(filename string) (blocks []float64, hours []float64, dbsize []float64, trienodes []float64, heap []float64) {
	err := util.File.ReadByLines(filename, func(line string) error {
		parts := strings.Split(line, ",")
		blocks = append(blocks, tool.ParseFloat64(strings.Trim(parts[0], " ")))
		hours = append(hours, tool.ParseFloat64(strings.Trim(parts[1], " ")))
		dbsize = append(dbsize, tool.ParseFloat64(strings.Trim(parts[2], " ")))
		trienodes = append(trienodes, tool.ParseFloat64(strings.Trim(parts[3], " ")))
		heap = append(heap, tool.ParseFloat64(strings.Trim(parts[4], " ")))
		return nil
	})
	if err != nil {
		fmt.Println(err.Error())
	}
	return
}

func notables() []chart.GridLine {
	return []chart.GridLine{
		{Value: 1.0},
		{Value: 2.0},
		{Value: 3.0},
		{Value: 4.0},
		{Value: 5.0},
		{Value: 6.0},
	}
}

func days() []chart.GridLine {
	return []chart.GridLine{
		{Value: 24.0},
		{Value: 48.0},
		{Value: 72.0},
		{Value: 96.0},
		{Value: 120.0},
		{Value: 144.0},
		{Value: 168.0},
		{Value: 192.0},
		{Value: 216.0},
		{Value: 240.0},
		{Value: 264.0},
		{Value: 288.0},
	}
}

func mychart() {
	blocks, hours, dbsize, trienodes, heap := readData("bolt.csv")
	blocks0, hours0, dbsize0, _, _ := readData("badger.csv")
	mainSeries := &chart.ContinuousSeries{
		Name: "Cumulative sync time (bolt)",
		Style: chart.Style{
			Show:        true,
			StrokeColor: chart.ColorBlue,
			FillColor:   chart.ColorBlue.WithAlpha(100),
		},
		XValues: blocks,
		YValues: hours,
	}
	badgerSeries := &chart.ContinuousSeries{
		Name: "Cumulative sync time (badger)",
		Style: chart.Style{
			Show:        true,
			StrokeColor: chart.ColorRed,
			FillColor:   chart.ColorRed.WithAlpha(100),
		},
		XValues: blocks0,
		YValues: hours0,
	}
	dbsizeSeries := &chart.ContinuousSeries{
		Name: "Database size (bolt)",
		Style: chart.Style{
			Show:        true,
			StrokeColor: chart.ColorBlack,
		},
		YAxis:   chart.YAxisSecondary,
		XValues: blocks,
		YValues: dbsize,
	}
	dbsizeSeries0 := &chart.ContinuousSeries{
		Name: "Database size (badger)",
		Style: chart.Style{
			Show:        true,
			StrokeColor: chart.ColorOrange,
		},
		YAxis:   chart.YAxisSecondary,
		XValues: blocks,
		YValues: dbsize0,
	}

	graph1 := chart.Chart{
		Width:  1280,
		Height: 720,
		Background: chart.Style{
			Padding: chart.Box{
				Top: 50,
			},
		},
		YAxis: chart.YAxis{
			Name:      "Elapsed time",
			NameStyle: chart.StyleShow(),
			Style:     chart.StyleShow(),
			TickStyle: chart.Style{
				TextRotationDegrees: 45.0,
			},
			ValueFormatter: func(v interface{}) string {
				return fmt.Sprintf("%d h", int(v.(float64)))
			},
			GridMajorStyle: chart.Style{
				Show:        true,
				StrokeColor: chart.ColorBlue,
				StrokeWidth: 1.0,
			},
			GridLines: days(),
		},
		YAxisSecondary: chart.YAxis{
			NameStyle: chart.StyleShow(),
			Style:     chart.StyleShow(),
			TickStyle: chart.Style{
				TextRotationDegrees: 45.0,
			},
			ValueFormatter: func(v interface{}) string {
				return fmt.Sprintf("%d G", int(v.(float64)))
			},
		},
		XAxis: chart.XAxis{
			Name: "Blocks, million",
			Style: chart.Style{
				Show: true,
			},
			ValueFormatter: func(v interface{}) string {
				return fmt.Sprintf("%.3fm", v.(float64))
			},
			GridMajorStyle: chart.Style{
				Show:        true,
				StrokeColor: chart.ColorAlternateGray,
				StrokeWidth: 1.0,
			},
			GridLines: notables(),
		},
		Series: []chart.Series{
			mainSeries,
			badgerSeries,
			dbsizeSeries,
			dbsizeSeries0,
		},
	}

	graph1.Elements = []chart.Renderable{chart.LegendThin(&graph1)}

	buffer := bytes.NewBuffer([]byte{})
	err := graph1.Render(chart.PNG, buffer)
	tool.Check(err)
	err = ioutil.WriteFile("chart1.png", buffer.Bytes(), 0644)
	tool.Check(err)

	heapSeries := &chart.ContinuousSeries{
		Name: "Allocated heap",
		Style: chart.Style{
			Show:        true,
			StrokeColor: chart.ColorYellow,
			FillColor:   chart.ColorYellow.WithAlpha(100),
		},
		XValues: blocks,
		YValues: heap,
	}
	trienodesSeries := &chart.ContinuousSeries{
		Name: "Trie nodes",
		Style: chart.Style{
			Show:        true,
			StrokeColor: chart.ColorGreen,
		},
		YAxis:   chart.YAxisSecondary,
		XValues: blocks,
		YValues: trienodes,
	}
	graph2 := chart.Chart{
		Width:  1280,
		Height: 720,
		Background: chart.Style{
			Padding: chart.Box{
				Top: 50,
			},
		},
		YAxis: chart.YAxis{
			Name:      "Allocated heap",
			NameStyle: chart.StyleShow(),
			Style:     chart.StyleShow(),
			TickStyle: chart.Style{
				TextRotationDegrees: 45.0,
			},
			ValueFormatter: func(v interface{}) string {
				return fmt.Sprintf("%.1f G", v.(float64))
			},
			GridMajorStyle: chart.Style{
				Show:        true,
				StrokeColor: chart.ColorYellow,
				StrokeWidth: 1.0,
			},
			GridLines: days(),
		},
		YAxisSecondary: chart.YAxis{
			NameStyle: chart.StyleShow(),
			Style:     chart.StyleShow(),
			TickStyle: chart.Style{
				TextRotationDegrees: 45.0,
			},
			ValueFormatter: func(v interface{}) string {
				return fmt.Sprintf("%.1f m", v.(float64))
			},
		},
		XAxis: chart.XAxis{
			Name: "Blocks, million",
			Style: chart.Style{
				Show: true,
			},
			ValueFormatter: func(v interface{}) string {
				return fmt.Sprintf("%.3fm", v.(float64))
			},
			GridMajorStyle: chart.Style{
				Show:        true,
				StrokeColor: chart.ColorAlternateGray,
				StrokeWidth: 1.0,
			},
			GridLines: notables(),
		},
		Series: []chart.Series{
			heapSeries,
			trienodesSeries,
		},
	}

	graph2.Elements = []chart.Renderable{chart.LegendThin(&graph2)}
	buffer.Reset()
	err = graph2.Render(chart.PNG, buffer)
	tool.Check(err)
	err = ioutil.WriteFile("chart2.png", buffer.Bytes(), 0644)
	tool.Check(err)
}

//nolint
func accountSavings(db ethdb.RwKV) (int, int) {
	emptyRoots := 0
	emptyCodes := 0
	tool.Check(db.View(context.Background(), func(tx ethdb.Tx) error {
		c, err := tx.Cursor(dbutils.HashedAccountsBucket)
		if err != nil {
			return err
		}
		for k, v, err := c.First(); k != nil; k, v, err = c.Next() {
			if err != nil {
				return err
			}
			if bytes.Contains(v, trie.EmptyRoot.Bytes()) {
				emptyRoots++
			}
			if bytes.Contains(v, emptyCodeHash) {
				emptyCodes++
			}
		}
		return nil
	}))
	return emptyRoots, emptyCodes
}

func bucketStats(chaindata string) error {
	ethDb := ethdb.MustOpen(chaindata)
	defer ethDb.Close()

	var bucketList []string
	if err1 := ethDb.RwKV().View(context.Background(), func(txa ethdb.Tx) error {
		if bl, err := txa.(ethdb.BucketMigrator).ExistingBuckets(); err == nil {
			bucketList = bl
		} else {
			return err
		}
		return nil
	}); err1 != nil {
		ethDb.Close()
		return err1
	}

	fmt.Printf(",BranchPageN,LeafPageN,OverflowN,Entries\n")
	switch kv := ethDb.RwKV().(type) {
	case *ethdb.LmdbKV:
		type LmdbStat interface {
			BucketStat(name string) (*lmdb.Stat, error)
		}
		if err := kv.View(context.Background(), func(tx ethdb.Tx) error {
			for _, bucket := range bucketList {
				bs, statErr := tx.(LmdbStat).BucketStat(bucket)
				tool.Check(statErr)
				fmt.Printf("%s,%d,%d,%d,%d\n", bucket,
					bs.BranchPages, bs.LeafPages, bs.OverflowPages, bs.Entries)
			}

			bs, statErr := tx.(LmdbStat).BucketStat("freelist")
			tool.Check(statErr)
			fmt.Printf("%s,%d,%d,%d,%d\n", "freelist", bs.BranchPages, bs.LeafPages, bs.OverflowPages, bs.Entries)
			return nil
		}); err != nil {
			panic(err)
		}
	case *ethdb.MdbxKV:
		type MdbxStat interface {
			BucketStat(name string) (*mdbx.Stat, error)
		}

		if err := kv.View(context.Background(), func(tx ethdb.Tx) error {
			for _, bucket := range bucketList {
				bs, statErr := tx.(MdbxStat).BucketStat(bucket)
				tool.Check(statErr)
				fmt.Printf("%s,%d,%d,%d,%d\n", bucket,
					bs.BranchPages, bs.LeafPages, bs.OverflowPages, bs.Entries)
			}
			bs, statErr := tx.(MdbxStat).BucketStat("freelist")
			tool.Check(statErr)
			fmt.Printf("%s,%d,%d,%d,%d\n", "freelist", bs.BranchPages, bs.LeafPages, bs.OverflowPages, bs.Entries)
			return nil
		}); err != nil {
			panic(err)
		}
	}
	return nil
}

func readTrieLog() ([]float64, map[int][]float64, []float64) {
	data, err := ioutil.ReadFile("dust/hack.log")
	tool.Check(err)
	thresholds := []float64{}
	counts := map[int][]float64{}
	for i := 2; i <= 16; i++ {
		counts[i] = []float64{}
	}
	shorts := []float64{}
	lines := bytes.Split(data, []byte("\n"))
	for _, line := range lines {
		if bytes.HasPrefix(line, []byte("Threshold:")) {
			tokens := bytes.Split(line, []byte(" "))
			if len(tokens) == 23 {
				wei := tool.ParseFloat64(string(tokens[1]))
				thresholds = append(thresholds, wei)
				for i := 2; i <= 16; i++ {
					pair := bytes.Split(tokens[i+3], []byte(":"))
					counts[i] = append(counts[i], tool.ParseFloat64(string(pair[1])))
				}
				pair := bytes.Split(tokens[21], []byte(":"))
				shorts = append(shorts, tool.ParseFloat64(string(pair[1])))
			}
		}
	}
	return thresholds, counts, shorts
}

func trieChart() {
	thresholds, counts, shorts := readTrieLog()
	fmt.Printf("%d %d %d\n", len(thresholds), len(counts), len(shorts))
	shortsSeries := &chart.ContinuousSeries{
		Name: "Short nodes",
		Style: chart.Style{
			Show:        true,
			StrokeColor: chart.ColorBlue,
			FillColor:   chart.ColorBlue.WithAlpha(100),
		},
		XValues: thresholds,
		YValues: shorts,
	}
	countSeries := make(map[int]*chart.ContinuousSeries)
	for i := 2; i <= 16; i++ {
		countSeries[i] = &chart.ContinuousSeries{
			Name: fmt.Sprintf("%d-nodes", i),
			Style: chart.Style{
				Show:        true,
				StrokeColor: chart.GetAlternateColor(i),
			},
			XValues: thresholds,
			YValues: counts[i],
		}
	}
	xaxis := &chart.XAxis{
		Name: "Dust theshold",
		Style: chart.Style{
			Show: true,
		},
		ValueFormatter: func(v interface{}) string {
			return fmt.Sprintf("%d wei", int(v.(float64)))
		},
		GridMajorStyle: chart.Style{
			Show:        true,
			StrokeColor: chart.DefaultStrokeColor,
			StrokeWidth: 1.0,
		},
		Range: &chart.ContinuousRange{
			Min: thresholds[0],
			Max: thresholds[len(thresholds)-1],
		},
		Ticks: []chart.Tick{
			{Value: 0.0, Label: "0"},
			{Value: 1.0, Label: "wei"},
			{Value: 10.0, Label: "10"},
			{Value: 100.0, Label: "100"},
			{Value: 1e3, Label: "1e3"},
			{Value: 1e4, Label: "1e4"},
			{Value: 1e5, Label: "1e5"},
			{Value: 1e6, Label: "1e6"},
			{Value: 1e7, Label: "1e7"},
			{Value: 1e8, Label: "1e8"},
			{Value: 1e9, Label: "1e9"},
			{Value: 1e10, Label: "1e10"},
			//{1e15, "finney"},
			//{1e18, "ether"},
		},
	}

	graph3 := chart.Chart{
		Width:  1280,
		Height: 720,
		Background: chart.Style{
			Padding: chart.Box{
				Top: 50,
			},
		},
		XAxis: *xaxis,
		YAxis: chart.YAxis{
			Name:      "Node count",
			NameStyle: chart.StyleShow(),
			Style:     chart.StyleShow(),
			TickStyle: chart.Style{
				TextRotationDegrees: 45.0,
			},
			ValueFormatter: func(v interface{}) string {
				return fmt.Sprintf("%dm", int(v.(float64)/1e6))
			},
			GridMajorStyle: chart.Style{
				Show:        true,
				StrokeColor: chart.DefaultStrokeColor,
				StrokeWidth: 1.0,
			},
		},
		Series: []chart.Series{
			shortsSeries,
		},
	}
	graph3.Elements = []chart.Renderable{chart.LegendThin(&graph3)}
	buffer := bytes.NewBuffer([]byte{})
	err := graph3.Render(chart.PNG, buffer)
	tool.Check(err)
	err = ioutil.WriteFile("chart3.png", buffer.Bytes(), 0644)
	tool.Check(err)
	graph4 := chart.Chart{
		Width:  1280,
		Height: 720,
		Background: chart.Style{
			Padding: chart.Box{
				Top: 50,
			},
		},
		XAxis: *xaxis,
		YAxis: chart.YAxis{
			Name:      "Node count",
			NameStyle: chart.StyleShow(),
			Style:     chart.StyleShow(),
			TickStyle: chart.Style{
				TextRotationDegrees: 45.0,
			},
			ValueFormatter: func(v interface{}) string {
				return fmt.Sprintf("%.2fm", v.(float64)/1e6)
			},
			GridMajorStyle: chart.Style{
				Show:        true,
				StrokeColor: chart.DefaultStrokeColor,
				StrokeWidth: 1.0,
			},
		},
		Series: []chart.Series{
			countSeries[2],
			countSeries[3],
		},
	}
	graph4.Elements = []chart.Renderable{chart.LegendThin(&graph4)}
	buffer = bytes.NewBuffer([]byte{})
	err = graph4.Render(chart.PNG, buffer)
	tool.Check(err)
	err = ioutil.WriteFile("chart4.png", buffer.Bytes(), 0644)
	tool.Check(err)
	graph5 := chart.Chart{
		Width:  1280,
		Height: 720,
		Background: chart.Style{
			Padding: chart.Box{
				Top: 50,
			},
		},
		XAxis: *xaxis,
		YAxis: chart.YAxis{
			Name:      "Node count",
			NameStyle: chart.StyleShow(),
			Style:     chart.StyleShow(),
			TickStyle: chart.Style{
				TextRotationDegrees: 45.0,
			},
			ValueFormatter: func(v interface{}) string {
				return fmt.Sprintf("%.2fk", v.(float64)/1e3)
			},
			GridMajorStyle: chart.Style{
				Show:        true,
				StrokeColor: chart.DefaultStrokeColor,
				StrokeWidth: 1.0,
			},
		},
		Series: []chart.Series{
			countSeries[4],
			countSeries[5],
			countSeries[6],
			countSeries[7],
			countSeries[8],
			countSeries[9],
			countSeries[10],
			countSeries[11],
			countSeries[12],
			countSeries[13],
			countSeries[14],
			countSeries[15],
			countSeries[16],
		},
	}
	graph5.Elements = []chart.Renderable{chart.LegendThin(&graph5)}
	buffer = bytes.NewBuffer([]byte{})
	err = graph5.Render(chart.PNG, buffer)
	tool.Check(err)
	err = ioutil.WriteFile("chart5.png", buffer.Bytes(), 0644)
	tool.Check(err)
}

func dbSlice(chaindata string, bucket string, prefix []byte) {
	db := ethdb.MustOpen(chaindata)
	defer db.Close()
	if err := db.RwKV().View(context.Background(), func(tx ethdb.Tx) error {
		c, err := tx.Cursor(bucket)
		if err != nil {
			return err
		}
		for k, v, err := c.Seek(prefix); k != nil && bytes.HasPrefix(k, prefix); k, v, err = c.Next() {
			if err != nil {
				return err
			}
			fmt.Printf("db.Put([]byte(\"%s\"), common.FromHex(\"%x\"), common.FromHex(\"%x\"))\n", bucket, k, v)
		}
		return nil
	}); err != nil {
		panic(err)
	}
}

func hashFile() {
	f, err := os.Open("/Users/alexeyakhunov/mygit/go-ethereum/geth.log")
	tool.Check(err)
	defer f.Close()
	w, err := os.Create("/Users/alexeyakhunov/mygit/go-ethereum/geth_read.log")
	tool.Check(err)
	defer w.Close()
	scanner := bufio.NewScanner(f)
	count := 0
	for scanner.Scan() {
		line := scanner.Text()
		if strings.HasPrefix(line, "ResolveWithDb") || strings.HasPrefix(line, "Error") ||
			strings.HasPrefix(line, "0000000000000000000000000000000000000000000000000000000000000000") ||
			strings.HasPrefix(line, "ERROR") || strings.HasPrefix(line, "tc{") {
			fmt.Printf("%d %s\n", count, line)
			count++
		} else if count == 66 {
			w.WriteString(line)
			w.WriteString("\n")
		}
	}
	fmt.Printf("%d lines scanned\n", count)
}

func rlpIndices() {
	keybuf := new(bytes.Buffer)
	for i := 0; i < 512; i++ {
		keybuf.Reset()
		rlp.Encode(keybuf, uint(i))
		fmt.Printf("Encoding of %d is %x\n", i, keybuf.Bytes())
	}
}

func printFullNodeRLPs() {
	trie.FullNode1()
	trie.FullNode2()
	trie.FullNode3()
	trie.FullNode4()
	trie.ShortNode1()
	trie.ShortNode2()
	trie.Hash1()
	trie.Hash2()
	trie.Hash3()
	trie.Hash4()
	trie.Hash5()
	trie.Hash6()
	trie.Hash7()
}

// Searches 1000 blocks from the given one to try to find the one with the given state root hash
func testBlockHashes(chaindata string, block int, stateRoot common.Hash) {
	ethDb := ethdb.MustOpen(chaindata)
	defer ethDb.Close()
	blocksToSearch := 10000000
	for i := uint64(block); i < uint64(block+blocksToSearch); i++ {
		hash, err := rawdb.ReadCanonicalHash(ethDb, i)
		if err != nil {
			panic(err)
		}
		header := rawdb.ReadHeader(ethDb, hash, i)
		if header.Root == stateRoot || stateRoot == (common.Hash{}) {
			fmt.Printf("\n===============\nCanonical hash for %d: %x\n", i, hash)
			fmt.Printf("Header.Root: %x\n", header.Root)
			fmt.Printf("Header.TxHash: %x\n", header.TxHash)
			fmt.Printf("Header.UncleHash: %x\n", header.UncleHash)
		}
	}
}

func printCurrentBlockNumber(chaindata string) {
	ethDb := ethdb.MustOpen(chaindata)
	defer ethDb.Close()
	hash := rawdb.ReadHeadBlockHash(ethDb)
	number := rawdb.ReadHeaderNumber(ethDb, hash)
	fmt.Printf("Block number: %d\n", *number)
}

func printTxHashes() {
	ethDb := ethdb.MustOpen(paths.DefaultDataDir() + "/geth/chaindata")
	defer ethDb.Close()
	for b := uint64(0); b < uint64(100000); b++ {
		hash, err := rawdb.ReadCanonicalHash(ethDb, b)
		tool.Check(err)
		block := rawdb.ReadBlock(ethDb, hash, b)
		if block == nil {
			break
		}
		for _, tx := range block.Transactions() {
			fmt.Printf("%x\n", tx.Hash())
		}
	}
}

func readTrie(filename string) *trie.Trie {
	f, err := os.Open(filename)
	tool.Check(err)
	defer f.Close()
	t, err := trie.Load(f)
	tool.Check(err)
	return t
}

func invTree(wrong, right, diff string, name string) {
	fmt.Printf("Reading trie...\n")
	t1 := readTrie(fmt.Sprintf("%s_%s.txt", wrong, name))
	fmt.Printf("Root hash: %x\n", t1.Hash())
	fmt.Printf("Reading trie 2...\n")
	t2 := readTrie(fmt.Sprintf("%s_%s.txt", right, name))
	fmt.Printf("Root hash: %x\n", t2.Hash())
	c, err := os.Create(fmt.Sprintf("%s_%s.txt", diff, name))
	tool.Check(err)
	defer c.Close()
	t1.PrintDiff(t2, c)
}

func preimage(chaindata string, image common.Hash) {
	ethDb := ethdb.MustOpen(chaindata)
	defer ethDb.Close()
	p, err := ethDb.Get(dbutils.PreimagePrefix, image[:])
	tool.Check(err)
	fmt.Printf("%x\n", p)
}

func printBranches(block uint64) {
	//ethDb := ethdb.MustOpen("/home/akhounov/.ethereum/geth/chaindata")
	ethDb := ethdb.MustOpen(paths.DefaultDataDir() + "/testnet/geth/chaindata")
	defer ethDb.Close()
	fmt.Printf("All headers at the same height %d\n", block)
	{
		var hashes []common.Hash
		numberEnc := make([]byte, 8)
		binary.BigEndian.PutUint64(numberEnc, block)
		if err := ethDb.Walk("h", numberEnc, 8*8, func(k, v []byte) (bool, error) {
			if len(k) == 8+32 {
				hashes = append(hashes, common.BytesToHash(k[8:]))
			}
			return true, nil
		}); err != nil {
			panic(err)
		}
		for _, hash := range hashes {
			h := rawdb.ReadHeader(ethDb, hash, block)
			fmt.Printf("block hash: %x, root hash: %x\n", h.Hash(), h.Root)
		}
	}
}

func readAccount(chaindata string, account common.Address) error {
	db := ethdb.MustOpen(chaindata)
	defer db.Close()
	var a accounts.Account
	ok, err := rawdb.PlainReadAccount(db, account, &a)
	if err != nil {
		return err
	} else if !ok {
		return fmt.Errorf("acc not found")
	}
	fmt.Printf("CodeHash:%x\nIncarnation:%d\n", a.CodeHash, a.Incarnation)
	if err := db.RwKV().View(context.Background(), func(tx ethdb.Tx) error {
		c, err := tx.Cursor(dbutils.PlainStateBucket)
		if err != nil {
			return err
		}
		for k, v, e := c.Seek(account.Bytes()); k != nil && e == nil; k, v, e = c.Next() {
			if e != nil {
				return e
			}
			if !bytes.HasPrefix(k, account.Bytes()) {
				break
			}
			fmt.Printf("%x => %x\n", k, v)
		}
		return nil
	}); err != nil {
		return err
	}
	return nil
}

func fixAccount(chaindata string, addrHash common.Hash, storageRoot common.Hash) {
	ethDb := ethdb.MustOpen(chaindata)
	defer ethDb.Close()
	var a accounts.Account
	if ok, err := rawdb.ReadAccount(ethDb, addrHash, &a); err != nil {
		panic(err)
	} else if !ok {
		panic("acc not found")
	}
	a.Root = storageRoot
	if err := rawdb.WriteAccount(ethDb, addrHash, a); err != nil {
		panic(err)
	}
}

func nextIncarnation(chaindata string, addrHash common.Hash) {
	ethDb := ethdb.MustOpen(chaindata)
	defer ethDb.Close()
	var found bool
	var incarnationBytes [common.IncarnationLength]byte
	startkey := make([]byte, common.HashLength+common.IncarnationLength+common.HashLength)
	var fixedbits = 8 * common.HashLength
	copy(startkey, addrHash[:])
	if err := ethDb.Walk(dbutils.HashedStorageBucket, startkey, fixedbits, func(k, v []byte) (bool, error) {
		copy(incarnationBytes[:], k[common.HashLength:])
		found = true
		return false, nil
	}); err != nil {
		fmt.Printf("Incarnation(z): %d\n", 0)
		return
	}
	if found {
		fmt.Printf("Incarnation: %d\n", (binary.BigEndian.Uint64(incarnationBytes[:]))+1)
		return
	}
	fmt.Printf("Incarnation(f): %d\n", state.FirstContractIncarnation)
}

func repairCurrent() {
	historyDb := ethdb.MustOpen("/Volumes/tb4/turbo-geth/ropsten/geth/chaindata")
	defer historyDb.Close()
	currentDb := ethdb.MustOpen("statedb")
	defer currentDb.Close()
	tool.Check(historyDb.ClearBuckets(dbutils.HashedStorageBucket))
	tool.Check(historyDb.RwKV().Update(context.Background(), func(tx ethdb.RwTx) error {
		newB, err := tx.RwCursor(dbutils.HashedStorageBucket)
		if err != nil {
			return err
		}
		count := 0
		if err := currentDb.RwKV().View(context.Background(), func(ctx ethdb.Tx) error {
			c, err := ctx.Cursor(dbutils.HashedStorageBucket)
			if err != nil {
				return err
			}
			for k, v, err := c.First(); k != nil; k, v, err = c.Next() {
				if err != nil {
					return err
				}
				tool.Check(newB.Put(k, v))
				count++
				if count == 10000 {
					fmt.Printf("Copied %d storage items\n", count)
				}
			}
			return nil
		}); err != nil {
			return err
		}
		return nil
	}))
}

func dumpStorage() {
	db := ethdb.MustOpen(paths.DefaultDataDir() + "/geth/chaindata")
	defer db.Close()
	if err := db.RwKV().View(context.Background(), func(tx ethdb.Tx) error {
		c, err := tx.Cursor(dbutils.StorageHistoryBucket)
		if err != nil {
			return err
		}
		return ethdb.ForEach(c, func(k, v []byte) (bool, error) {
			fmt.Printf("%x %x\n", k, v)
			return true, nil
		})
	}); err != nil {
		panic(err)
	}
}

func printBucket(chaindata string) {
	db := ethdb.MustOpen(chaindata)
	defer db.Close()
	f, err := os.Create("bucket.txt")
	tool.Check(err)
	defer f.Close()
	fb := bufio.NewWriter(f)
	defer fb.Flush()
	if err := db.RwKV().View(context.Background(), func(tx ethdb.Tx) error {
		c, err := tx.Cursor(dbutils.StorageHistoryBucket)
		if err != nil {
			return err
		}
		for k, v, err := c.First(); k != nil; k, v, err = c.Next() {
			if err != nil {
				return err
			}
			fmt.Fprintf(fb, "%x %x\n", k, v)
		}
		return nil
	}); err != nil {
		panic(err)
	}
}

func ValidateTxLookups2(chaindata string) {
	db := ethdb.MustOpen(chaindata)
	defer db.Close()
	startTime := time.Now()
	sigs := make(chan os.Signal, 1)
	interruptCh := make(chan bool, 1)
	signal.Notify(sigs, syscall.SIGINT, syscall.SIGTERM)
	go func() {
		<-sigs
		interruptCh <- true
	}()
	var blockNum uint64 = 1
	validateTxLookups2(db, blockNum, interruptCh)
	log.Info("All done", "duration", time.Since(startTime))
}

func validateTxLookups2(db ethdb.Database, startBlock uint64, interruptCh chan bool) {
	blockNum := startBlock
	iterations := 0
	var interrupt bool
	// Validation Process
	blockBytes := big.NewInt(0)
	for !interrupt {
		blockHash, err := rawdb.ReadCanonicalHash(db, blockNum)
		tool.Check(err)
		body := rawdb.ReadBody(db, blockHash, blockNum)

		if body == nil {
			break
		}

		select {
		case interrupt = <-interruptCh:
			log.Info("interrupted, please wait for cleanup...")
		default:
		}
		blockBytes.SetUint64(blockNum)
		bn := blockBytes.Bytes()

		for _, tx := range body.Transactions {
			val, err := db.Get(dbutils.TxLookupPrefix, tx.Hash().Bytes())
			iterations++
			if iterations%100000 == 0 {
				log.Info("Validated", "entries", iterations, "number", blockNum)
			}
			if !bytes.Equal(val, bn) {
				tool.Check(err)
				panic(fmt.Sprintf("Validation process failed(%d). Expected %b, got %b", iterations, bn, val))
			}
		}
		blockNum++
	}
}

func getModifiedAccounts(chaindata string) {
	// TODO(tjayrush): The call to GetModifiedAccounts needs a database tx
	fmt.Println("hack - getModiiedAccounts is temporarily disabled.")
	// db := ethdb.MustOpen(chaindata)
	// defer db.Close()
	// addrs, err := ethdb.GetModifiedAccounts(db, 49300, 49400)
	// check(err)
	// fmt.Printf("Len(addrs)=%d\n", len(addrs))
}

type Receiver struct {
	defaultReceiver *trie.DefaultReceiver
	accountMap      map[string]*accounts.Account
	storageMap      map[string][]byte
	unfurlList      []string
	currentIdx      int
}

func (r *Receiver) Root() common.Hash { panic("don't call me") }
func (r *Receiver) Receive(
	itemType trie.StreamItem,
	accountKey []byte,
	storageKey []byte,
	accountValue *accounts.Account,
	storageValue []byte,
	hash []byte,
	hasTree bool,
	cutoff int,
) error {
	for r.currentIdx < len(r.unfurlList) {
		ks := r.unfurlList[r.currentIdx]
		k := []byte(ks)
		var c int
		switch itemType {
		case trie.StorageStreamItem, trie.SHashStreamItem:
			c = bytes.Compare(k, storageKey)
		case trie.AccountStreamItem, trie.AHashStreamItem:
			c = bytes.Compare(k, accountKey)
		case trie.CutoffStreamItem:
			c = -1
		}
		if c > 0 {
			return r.defaultReceiver.Receive(itemType, accountKey, storageKey, accountValue, storageValue, hash, hasTree, cutoff)
		}
		if len(k) > common.HashLength {
			v := r.storageMap[ks]
			if len(v) > 0 {
				if err := r.defaultReceiver.Receive(trie.StorageStreamItem, nil, k, nil, v, nil, hasTree, 0); err != nil {
					return err
				}
			}
		} else {
			v := r.accountMap[ks]
			if v != nil {
				if err := r.defaultReceiver.Receive(trie.AccountStreamItem, k, nil, v, nil, nil, hasTree, 0); err != nil {
					return err
				}
			}
		}
		r.currentIdx++
		if c == 0 {
			return nil
		}
	}
	// We ran out of modifications, simply pass through
	return r.defaultReceiver.Receive(itemType, accountKey, storageKey, accountValue, storageValue, hash, hasTree, cutoff)
}

func (r *Receiver) Result() trie.SubTries {
	return r.defaultReceiver.Result()
}

func regenerate(chaindata string) error {
	db := ethdb.MustOpen(chaindata)
	defer db.Close()
	tx, err := db.Begin(context.Background(), ethdb.RW)
	if err != nil {
		return err
	}
	defer tx.Rollback()

	tool.Check(stagedsync.ResetIH(tx))
	to, err := stages.GetStageProgress(tx, stages.HashState)
	if err != nil {
		return err
	}
	hash, err := rawdb.ReadCanonicalHash(tx, to)
	if err != nil {
		return err
	}
	syncHeadHeader := rawdb.ReadHeader(tx, hash, to)
	expectedRootHash := syncHeadHeader.Root
	_, err = stagedsync.RegenerateIntermediateHashes("", tx.(ethdb.HasTx).Tx().(ethdb.RwTx), true, nil, "", expectedRootHash, nil)
	tool.Check(err)
	log.Info("Regeneration ended")
	return nil
}

func testGetProof(chaindata string, address common.Address, rewind int, regen bool) error {
	if regen {
		if err := regenerate(chaindata); err != nil {
			return err
		}
	}
	storageKeys := []string{}
	var m runtime.MemStats
	runtime.ReadMemStats(&m)
	db := ethdb.MustOpen(chaindata)
	defer db.Close()
	tx, err1 := db.Begin(context.Background(), ethdb.RO)
	if err1 != nil {
		return err1
	}
	defer tx.Rollback()

	headHash := rawdb.ReadHeadBlockHash(tx)
	headNumber := rawdb.ReadHeaderNumber(tx, headHash)
	block := *headNumber - uint64(rewind)
	log.Info("GetProof", "address", address, "storage keys", len(storageKeys), "head", *headNumber, "block", block,
		"alloc", common.StorageSize(m.Alloc), "sys", common.StorageSize(m.Sys), "numGC", int(m.NumGC))

	ts := dbutils.EncodeBlockNumber(block + 1)
	accountMap := make(map[string]*accounts.Account)

	if err := changeset.Walk(tx.(ethdb.HasTx).Tx(), dbutils.PlainAccountChangeSetBucket, ts, 0, func(blockN uint64, address, v []byte) (bool, error) {
		if blockN > *headNumber {
			return false, nil
		}

		var addrHash, err = common.HashData(address)
		if err != nil {
			return false, err
		}
		k := addrHash[:]

		if _, ok := accountMap[string(k)]; !ok {
			if len(v) > 0 {
				var a accounts.Account
				if innerErr := a.DecodeForStorage(v); innerErr != nil {
					return false, innerErr
				}
				accountMap[string(k)] = &a
			} else {
				accountMap[string(k)] = nil
			}
		}
		return true, nil
	}); err != nil {
		return err
	}
	runtime.ReadMemStats(&m)
	log.Info("Constructed account map", "size", len(accountMap),
		"alloc", common.StorageSize(m.Alloc), "sys", common.StorageSize(m.Sys), "numGC", int(m.NumGC))
	storageMap := make(map[string][]byte)
	if err := changeset.Walk(tx.(ethdb.HasTx).Tx(), dbutils.PlainStorageChangeSetBucket, ts, 0, func(blockN uint64, address, v []byte) (bool, error) {
		if blockN > *headNumber {
			return false, nil
		}
		var addrHash, err = common.HashData(address)
		if err != nil {
			return false, err
		}
		k := addrHash[:]
		if _, ok := storageMap[string(k)]; !ok {
			storageMap[string(k)] = v
		}
		return true, nil
	}); err != nil {
		return err
	}
	runtime.ReadMemStats(&m)
	log.Info("Constructed storage map", "size", len(storageMap),
		"alloc", common.StorageSize(m.Alloc), "sys", common.StorageSize(m.Sys), "numGC", int(m.NumGC))
	var unfurlList = make([]string, len(accountMap)+len(storageMap))
	unfurl := trie.NewRetainList(0)
	i := 0
	for ks, acc := range accountMap {
		unfurlList[i] = ks
		i++
		unfurl.AddKey([]byte(ks))
		if acc != nil {
			// Fill the code hashes
			if acc.Incarnation > 0 && acc.IsEmptyCodeHash() {
				if codeHash, err1 := tx.Get(dbutils.ContractCodeBucket, dbutils.GenerateStoragePrefix([]byte(ks), acc.Incarnation)); err1 == nil {
					copy(acc.CodeHash[:], codeHash)
				} else {
					return err1
				}
			}
		}
	}
	for ks := range storageMap {
		unfurlList[i] = ks
		i++
		unfurl.AddKey([]byte(ks))
	}
	rl := trie.NewRetainList(0)
	addrHash, err := common.HashData(address[:])
	if err != nil {
		return err
	}
	rl.AddKey(addrHash[:])
	unfurl.AddKey(addrHash[:])
	for _, key := range storageKeys {
		keyAsHash := common.HexToHash(key)
		if keyHash, err1 := common.HashData(keyAsHash[:]); err1 == nil {
			//TODO Add incarnation in the middle of this
			trieKey := append(addrHash[:], keyHash[:]...)
			rl.AddKey(trieKey)
			unfurl.AddKey(trieKey)
		} else {
			return err1
		}
	}
	sort.Strings(unfurlList)
	runtime.ReadMemStats(&m)
	log.Info("Constructed account unfurl lists",
		"alloc", common.StorageSize(m.Alloc), "sys", common.StorageSize(m.Sys), "numGC", int(m.NumGC))

	loader := trie.NewFlatDBTrieLoader("checkRoots")
	if err = loader.Reset(unfurl, nil, nil, false); err != nil {
		panic(err)
	}
	_, err = loader.CalcTrieRoot(tx.(ethdb.HasTx).Tx(), nil, nil)
	if err != nil {
		return err
	}
	r := &Receiver{defaultReceiver: trie.NewDefaultReceiver(), unfurlList: unfurlList, accountMap: accountMap, storageMap: storageMap}
	r.defaultReceiver.Reset(rl, nil /* HashCollector */, false)
	loader.SetStreamReceiver(r)
	root, err := loader.CalcTrieRoot(tx.(ethdb.HasTx).Tx(), nil, nil)
	if err != nil {
		return err
	}
	runtime.ReadMemStats(&m)
	log.Info("Loaded subtries",
		"alloc", common.StorageSize(m.Alloc), "sys", common.StorageSize(m.Sys), "numGC", int(m.NumGC))
	hash, err := rawdb.ReadCanonicalHash(tx, block)
	tool.Check(err)
	header := rawdb.ReadHeader(tx, hash, block)
	runtime.ReadMemStats(&m)
	log.Info("Constructed trie",
		"alloc", common.StorageSize(m.Alloc), "sys", common.StorageSize(m.Sys), "numGC", int(m.NumGC))
	fmt.Printf("Resulting root: %x, expected root: %x\n", root, header.Root)
	return nil
}

func changeSetStats(chaindata string, block1, block2 uint64) error {
	db := ethdb.MustOpen(chaindata)
	defer db.Close()

	fmt.Printf("State stats\n")
	stAccounts := 0
	stStorage := 0
	if err := db.RwKV().View(context.Background(), func(tx ethdb.Tx) error {
		c, err := tx.Cursor(dbutils.PlainStateBucket)
		if err != nil {
			return err
		}
		k, _, e := c.First()
		for ; k != nil && e == nil; k, _, e = c.Next() {
			if len(k) > 28 {
				stStorage++
			} else {
				stAccounts++
			}
			if (stStorage+stAccounts)%100000 == 0 {
				fmt.Printf("State records: %d\n", stStorage+stAccounts)
			}
		}
		return e
	}); err != nil {
		return err
	}
	fmt.Printf("stAccounts = %d, stStorage = %d\n", stAccounts, stStorage)
	fmt.Printf("Changeset stats from %d to %d\n", block1, block2)
	accounts := make(map[string]struct{})
	tx, err1 := db.Begin(context.Background(), ethdb.RW)
	if err1 != nil {
		return err1
	}
	defer tx.Rollback()
	if err := changeset.Walk(tx.(ethdb.HasTx).Tx(), dbutils.PlainAccountChangeSetBucket, dbutils.EncodeBlockNumber(block1), 0, func(blockN uint64, k, v []byte) (bool, error) {
		if blockN >= block2 {
			return false, nil
		}
		if (blockN-block1)%100000 == 0 {
			fmt.Printf("at the block %d for accounts, booster size: %d\n", blockN, len(accounts))
		}
		accounts[string(common.CopyBytes(k))] = struct{}{}
		return true, nil
	}); err != nil {
		return err
	}

	storage := make(map[string]struct{})
	if err := changeset.Walk(tx.(ethdb.HasTx).Tx(), dbutils.PlainStorageChangeSetBucket, dbutils.EncodeBlockNumber(block1), 0, func(blockN uint64, k, v []byte) (bool, error) {
		if blockN >= block2 {
			return false, nil
		}
		if (blockN-block1)%100000 == 0 {
			fmt.Printf("at the block %d for accounts, booster size: %d\n", blockN, len(accounts))
		}
		storage[string(common.CopyBytes(k))] = struct{}{}
		return true, nil
	}); err != nil {
		return err
	}

	fmt.Printf("accounts changed: %d, storage changed: %d\n", len(accounts), len(storage))
	return nil
}

func searchChangeSet(chaindata string, key []byte, block uint64) error {
	fmt.Printf("Searching changesets\n")
	db := ethdb.MustOpen(chaindata)
	defer db.Close()
	tx, err1 := db.Begin(context.Background(), ethdb.RW)
	if err1 != nil {
		return err1
	}
	defer tx.Rollback()

	if err := changeset.Walk(tx.(ethdb.HasTx).Tx(), dbutils.PlainAccountChangeSetBucket, dbutils.EncodeBlockNumber(block), 0, func(blockN uint64, k, v []byte) (bool, error) {
		if bytes.Equal(k, key) {
			fmt.Printf("Found in block %d with value %x\n", blockN, v)
		}
		return true, nil
	}); err != nil {
		return err
	}
	return nil
}

func searchStorageChangeSet(chaindata string, key []byte, block uint64) error {
	fmt.Printf("Searching storage changesets\n")
	db := ethdb.MustOpen(chaindata)
	defer db.Close()
	tx, err1 := db.Begin(context.Background(), ethdb.RW)
	if err1 != nil {
		return err1
	}
	defer tx.Rollback()
	if err := changeset.Walk(tx.(ethdb.HasTx).Tx(), dbutils.PlainStorageChangeSetBucket, dbutils.EncodeBlockNumber(block), 0, func(blockN uint64, k, v []byte) (bool, error) {
		if bytes.Equal(k, key) {
			fmt.Printf("Found in block %d with value %x\n", blockN, v)
		}
		return true, nil
	}); err != nil {
		return err
	}

	return nil
}

func supply(chaindata string) error {
	startTime := time.Now()
	db := ethdb.MustOpen(chaindata)
	defer db.Close()
	count := 0
	supply := uint256.NewInt()
	var a accounts.Account
	if err := db.RwKV().View(context.Background(), func(tx ethdb.Tx) error {
		c, err := tx.Cursor(dbutils.PlainStateBucket)
		if err != nil {
			return err
		}
		for k, v, err := c.First(); k != nil; k, v, err = c.Next() {
			if err != nil {
				return err
			}
			if len(k) != 20 {
				continue
			}
			if err1 := a.DecodeForStorage(v); err1 != nil {
				return err1
			}
			count++
			supply.Add(supply, &a.Balance)
			if count%100000 == 0 {
				fmt.Printf("Processed %dK account records\n", count/1000)
			}
		}
		return nil
	}); err != nil {
		return err
	}
	fmt.Printf("Total accounts: %d, supply: %d, took: %s\n", count, supply, time.Since(startTime))
	return nil
}

func extractCode(chaindata string) error {
	db := ethdb.MustOpen(chaindata)
	defer db.Close()
	var contractCount int
	if err1 := db.RwKV().View(context.Background(), func(tx ethdb.Tx) error {
		c, err := tx.Cursor(dbutils.CodeBucket)
		if err != nil {
			return err
		}
		// This is a mapping of CodeHash => Byte code
		for k, v, err := c.First(); k != nil; k, v, err = c.Next() {
			if err != nil {
				return err
			}
			fmt.Printf("%x,%x", k, v)
			contractCount++
		}
		return nil
	}); err1 != nil {
		return err1
	}
	fmt.Fprintf(os.Stderr, "contractCount: %d\n", contractCount)
	return nil
}

func iterateOverCode(chaindata string) error {
	db := ethdb.MustOpen(chaindata)
	defer db.Close()
	var contractCount int
	var contractKeyTotalLength int
	var contractValTotalLength int
	var codeHashTotalLength int
	var codeTotalLength int // Total length of all byte code (just to illustrate iterating)
	if err1 := db.RwKV().View(context.Background(), func(tx ethdb.Tx) error {
		c, err := tx.Cursor(dbutils.PlainContractCodeBucket)
		if err != nil {
			return err
		}
		// This is a mapping of contractAddress + incarnation => CodeHash
		for k, v, err := c.First(); k != nil; k, v, err = c.Next() {
			if err != nil {
				return err
			}
			contractKeyTotalLength += len(k)
			contractValTotalLength += len(v)
		}
		c, err = tx.Cursor(dbutils.CodeBucket)
		if err != nil {
			return err
		}
		// This is a mapping of CodeHash => Byte code
		for k, v, err := c.First(); k != nil; k, v, err = c.Next() {
			if err != nil {
				return err
			}
			codeHashTotalLength += len(k)
			codeTotalLength += len(v)
			contractCount++
		}
		return nil
	}); err1 != nil {
		return err1
	}
	fmt.Printf("contractCount: %d,contractKeyTotalLength: %d, contractValTotalLength: %d, codeHashTotalLength: %d, codeTotalLength: %d\n",
		contractCount, contractKeyTotalLength, contractValTotalLength, codeHashTotalLength, codeTotalLength)
	return nil
}

func mint(chaindata string, block uint64) error {
	f, err := os.Create("mint.csv")
	if err != nil {
		return err
	}
	defer f.Close()
	w := bufio.NewWriter(f)
	defer w.Flush()
	db := ethdb.MustOpen(chaindata)
	defer db.Close()
	//chiTokenAddr = common.HexToAddress("0x0000000000004946c0e9F43F4Dee607b0eF1fA1c")
	//mintFuncPrefix = common.FromHex("0xa0712d68")
	var gwei uint256.Int
	gwei.SetUint64(1000000000)
	blockEncoded := dbutils.EncodeBlockNumber(block)
	canonical := make(map[common.Hash]struct{})
	if err1 := db.RwKV().View(context.Background(), func(tx ethdb.Tx) error {
		c, err := tx.Cursor(dbutils.HeaderCanonicalBucket)
		if err != nil {
			return err
		}

		// This is a mapping of contractAddress + incarnation => CodeHash
		for k, v, err := c.Seek(blockEncoded); k != nil; k, v, err = c.Next() {
			if err != nil {
				return err
			}
			// Skip non relevant records
			canonical[common.BytesToHash(v)] = struct{}{}
			if len(canonical)%100_000 == 0 {
				log.Info("Read canonical hashes", "count", len(canonical))
			}
		}
		log.Info("Read canonical hashes", "count", len(canonical))
		c, err = tx.Cursor(dbutils.BlockBodyPrefix)
		if err != nil {
			return err
		}
		var prevBlock uint64
		var burntGas uint64
		for k, _, err := c.Seek(blockEncoded); k != nil; k, _, err = c.Next() {
			if err != nil {
				return err
			}
			blockNumber := binary.BigEndian.Uint64(k[:8])
			blockHash := common.BytesToHash(k[8:])
			if _, isCanonical := canonical[blockHash]; !isCanonical {
				continue
			}
			if blockNumber != prevBlock && blockNumber != prevBlock+1 {
				fmt.Printf("Gap [%d-%d]\n", prevBlock, blockNumber-1)
			}
			prevBlock = blockNumber
			body := rawdb.ReadBody(db, blockHash, blockNumber)
			header := rawdb.ReadHeader(db, blockHash, blockNumber)
			senders, errSenders := rawdb.ReadSenders(db, blockHash, blockNumber)
			if errSenders != nil {
				return errSenders
			}
			var ethSpent uint256.Int
			var ethSpentTotal uint256.Int
			var totalGas uint256.Int
			count := 0
			for i, tx := range body.Transactions {
				ethSpent.SetUint64(tx.Gas())
				totalGas.Add(&totalGas, &ethSpent)
				if senders[i] == header.Coinbase {
					continue // Mining pool sending payout potentially with abnormally low fee, skip
				}
				ethSpent.Mul(&ethSpent, tx.GasPrice())
				ethSpentTotal.Add(&ethSpentTotal, &ethSpent)
				count++
			}
			if count > 0 {
				ethSpentTotal.Div(&ethSpentTotal, &totalGas)
				ethSpentTotal.Div(&ethSpentTotal, &gwei)
				gasPrice := ethSpentTotal.Uint64()
				burntGas += header.GasUsed
				fmt.Fprintf(w, "%d, %d\n", burntGas, gasPrice)
			}
			if blockNumber%100_000 == 0 {
				log.Info("Processed", "blocks", blockNumber)
			}
		}
		return nil
	}); err1 != nil {
		return err1
	}
	return nil
}

func extractHashes(chaindata string, blockStep uint64, blockTotal uint64, name string) error {
	db := ethdb.MustOpen(chaindata)
	defer db.Close()

	f, err := os.Create(fmt.Sprintf("preverified_hashes_%s.go", name))
	if err != nil {
		return err
	}
	defer f.Close()

	w := bufio.NewWriter(f)
	defer w.Flush()

	fmt.Fprintf(w, "package headerdownload\n\n")
	fmt.Fprintf(w, "var %sPreverifiedHashes = []string{\n", name)

	b := uint64(0)
	for b <= blockTotal {
		hash, err := rawdb.ReadCanonicalHash(db, b)
		if err != nil {
			return err
		}

		if hash == (common.Hash{}) {
			break
		}

		fmt.Fprintf(w, "	\"%x\",\n", hash)
		b += blockStep
	}
	b -= blockStep
	fmt.Fprintf(w, "}\n\n")
	fmt.Fprintf(w, "const %sPreverifiedHeight uint64 = %d\n", name, b)
	fmt.Printf("Last block is %d\n", b)
	return nil
}

func extractHeaders(chaindata string, blockStep uint64, blockTotal uint64, name string) error {
	db := ethdb.MustOpen(chaindata)
	defer db.Close()

	f, err := os.Create(fmt.Sprintf("hard_coded_headers_%s.go", name))
	if err != nil {
		return err
	}
	defer f.Close()

	w := bufio.NewWriter(f)
	defer w.Flush()

	fmt.Fprintf(w, "package headerdownload\n\n")
	fmt.Fprintf(w, "var %sHardCodedHeaders = []string{\n", name)

	b := uint64(0)
	i := 0
	for {
		hash, err := rawdb.ReadCanonicalHash(db, b)
		if err != nil {
			return err
		}

		if hash == (common.Hash{}) {
			break
		}

		h := rawdb.ReadHeader(db, hash, b)

		fmt.Fprintf(w, "	\"")

		base64writer := base64.NewEncoder(base64.RawStdEncoding, w)
		gz, err := gzip.NewWriterLevel(base64writer, gzip.BestCompression)
		if err != nil {
			base64writer.Close()
			return err
		}

		if err = rlp.Encode(gz, h); err != nil {
			base64writer.Close()
			gz.Close()
			return err
		}
		gz.Close()
		base64writer.Close()

		fmt.Fprintf(w, "\",\n")
		b += blockStep
		i++

		if b > blockTotal {
			break
		}
	}
	fmt.Fprintf(w, "}\n")
	fmt.Printf("Last block is %d\n", b)

	hash := rawdb.ReadHeadHeaderHash(db)
	h, err := rawdb.ReadHeaderByHash(db, hash)
	if err != nil {
		return err
	}
	fmt.Printf("Latest header timestamp: %d, current time: %d\n", h.Time, uint64(time.Now().Unix()))
	return nil
}

func extractBodies(chaindata string, block uint64) error {
	db := ethdb.MustOpen(chaindata)
	defer db.Close()
	tx, err := db.Begin(context.Background(), ethdb.RO)
	if err != nil {
		return err
	}
	defer tx.Rollback()
	c, err := tx.(ethdb.HasTx).Tx().Cursor(dbutils.BlockBodyPrefix)
	if err != nil {
		return err
	}
	defer c.Close()
	blockEncoded := dbutils.EncodeBlockNumber(block)
	for k, _, err := c.Seek(blockEncoded); k != nil; k, _, err = c.Next() {
		if err != nil {
			return err
		}
		blockNumber := binary.BigEndian.Uint64(k[:8])
		blockHash := common.BytesToHash(k[8:])
		body := rawdb.ReadBody(db, blockHash, blockNumber)
		b, err := rlp.EncodeToBytes(body)
		if err != nil {
			return err
		}
		fmt.Printf("Body %d %x: %x\n", blockNumber, blockHash, b)
		header := rawdb.ReadHeader(db, blockHash, blockNumber)
		b, err = rlp.EncodeToBytes(header)
		if err != nil {
			return err
		}
		fmt.Printf("Header %d %x: %x\n", blockNumber, blockHash, b)
		if blockNumber > block+5 {
			break
		}
	}
	return nil
}

func applyBlock(chaindata string, hash common.Hash) error {
	db := ethdb.MustOpen(chaindata)
	defer db.Close()
	f, err := os.Open("out.txt")
	if err != nil {
		return err
	}
	defer f.Close()
	r := bufio.NewReader(f)
	s := bufio.NewScanner(r)
	s.Buffer(nil, 20000000)
	count := 0
	var body *types.Body
	var header *types.Header
	for s.Scan() {
		fields := strings.Split(s.Text(), " ")
		h := common.HexToHash(fields[2][:64])
		if h != hash {
			continue
		}
		switch fields[0] {
		case "Body":
			if err = rlp.DecodeBytes(common.FromHex(fields[3]), &body); err != nil {
				return nil
			}
		case "Header":
			if err = rlp.DecodeBytes(common.FromHex(fields[3]), &header); err != nil {
				return nil
			}
		}
		count++
	}
	if s.Err() != nil {
		return s.Err()
	}
	fmt.Printf("Lines: %d\n", count)
	if body == nil {
		fmt.Printf("block body with given hash %x not found\n", hash)
		return nil
	}
	if header == nil {
		fmt.Printf("header with given hash not found\n")
		return nil
	}
	block := types.NewBlockWithHeader(header).WithBody(body.Transactions, body.Uncles)
	fmt.Printf("Formed block %d %x\n", block.NumberU64(), block.Hash())

	exit := make(chan struct{})
	cons := ethash.NewFaker()
	eng := process.NewConsensusProcess(cons, params.AllEthashProtocolChanges, exit, 1)
	defer common.SafeClose(exit)

	if _, err = stagedsync.InsertBlockInStages(db, params.MainnetChainConfig, &vm.Config{}, cons, eng, block, true /* checkRoot */); err != nil {
		return err
	}
	if err = rawdb.WriteCanonicalHash(db, hash, block.NumberU64()); err != nil {
		return err
	}
	return nil
}

func fixUnwind(chaindata string) error {
	contractAddr := common.HexToAddress("0x577a32aa9c40cf4266e49fc1e44c749c356309bd")
	db := ethdb.MustOpen(chaindata)
	defer db.Close()
	i, err := db.Get(dbutils.IncarnationMapBucket, contractAddr[:])
	if err != nil {
		if errors.Is(err, ethdb.ErrKeyNotFound) {
			fmt.Print("Not found\n")
			var b [8]byte
			binary.BigEndian.PutUint64(b[:], 1)
			if err = db.Put(dbutils.IncarnationMapBucket, contractAddr[:], b[:]); err != nil {
				return err
			}
		} else {
			return err
		}
	} else {
		fmt.Printf("Inc: %x\n", i)
	}
	return nil
}

func snapSizes(chaindata string) error {
	db := ethdb.MustOpen(chaindata)
	defer db.Close()

	tx, err := db.KV().Begin(context.Background())
	if err != nil {
		return err
	}
	defer tx.Rollback()

	c := tx.Cursor(dbutils.CliqueBucket)
	defer c.Close()

	sizes := make(map[int]int)
	differentValues := make(map[string]struct{})

	var (
		total uint64
		k, v  []byte
	)

	for k, v, err = c.First(); k != nil; k, v, err = c.Next() {
		if err != nil {
			return err
		}
		sizes[len(v)]++
		differentValues[string(v)] = struct{}{}
		total += uint64(len(v) + len(k))
	}

	var lens = make([]int, len(sizes))

	i := 0
	for l := range sizes {
		lens[i] = l
		i++
	}
	sort.Ints(lens)

	for _, l := range lens {
		fmt.Printf("%6d - %d\n", l, sizes[l])
	}

	fmt.Printf("Different keys %d\n", len(differentValues))
	fmt.Printf("Total size: %d bytes\n", total)

	size, err := tx.BucketSize(dbutils.CliqueBucket)
	fmt.Printf("Total bucket size: %d bytes: %v\n", size, err)
	return nil
}

func main() {
	flag.Parse()

	log.SetupDefaultTerminalLogger(log.Lvl(*verbosity), "", "")

	if *cpuprofile != "" {
		f, err := os.Create(*cpuprofile)
		if err != nil {
			log.Error("could not create CPU profile", "error", err)
			return
		}
		if err := pprof.StartCPUProfile(f); err != nil {
			log.Error("could not start CPU profile", "error", err)
			return
		}
		defer pprof.StopCPUProfile()
	}

	var err error
	switch *action {
	case "cfg":
		flow.TestGenCfg()

	case "bucketStats":
		err = bucketStats(*chaindata)

	case "syncChart":
		mychart()

	case "testBlockHashes":
		testBlockHashes(*chaindata, *block, common.HexToHash(*hash))

	case "invTree":
		invTree("root", "right", "diff", *name)

	case "readAccount":
		if err := readAccount(*chaindata, common.HexToAddress(*account)); err != nil {
			fmt.Printf("Error: %v\n", err)
		}

	case "fixAccount":
		fixAccount(*chaindata, common.HexToHash(*account), common.HexToHash(*hash))

	case "nextIncarnation":
		nextIncarnation(*chaindata, common.HexToHash(*account))

	case "dumpStorage":
		dumpStorage()

	case "current":
		printCurrentBlockNumber(*chaindata)

	case "bucket":
		printBucket(*chaindata)

	case "val-tx-lookup-2":
		ValidateTxLookups2(*chaindata)

	case "modiAccounts":
		getModifiedAccounts(*chaindata)

	case "slice":
		dbSlice(*chaindata, *bucket, common.FromHex(*hash))

	case "getProof":
		err = testGetProof(*chaindata, common.HexToAddress(*account), *rewind, false)

	case "regenerateIH":
		err = regenerate(*chaindata)

	case "searchChangeSet":
		err = searchChangeSet(*chaindata, common.FromHex(*hash), uint64(*block))

	case "searchStorageChangeSet":
		err = searchStorageChangeSet(*chaindata, common.FromHex(*hash), uint64(*block))

	case "changeSetStats":
		err = changeSetStats(*chaindata, uint64(*block), uint64(*block)+uint64(*rewind))

	case "supply":
		err = supply(*chaindata)

	case "extractCode":
		err = extractCode(*chaindata)

	case "iterateOverCode":
		err = iterateOverCode(*chaindata)

	case "mint":
		err = mint(*chaindata, uint64(*block))

	case "extractHeaders":
		err = extractHeaders(*chaindata, uint64(*block), uint64(*blockTotal), *name)

	case "extractHashes":
		err = extractHashes(*chaindata, uint64(*block), uint64(*blockTotal), *name)

	case "defrag":
		err = db.Defrag()

	case "textInfo":
		err = db.TextInfo(*chaindata, &strings.Builder{})

	case "extractBodies":
		err = extractBodies(*chaindata, uint64(*block))

	case "applyBlock":
		err = applyBlock(*chaindata, common.HexToHash(*hash))

	case "fixUnwind":
		err = fixUnwind(*chaindata)

	case "repairCurrent":
		repairCurrent()

	case "printBranches":
		printBranches(uint64(*block))

	case "preimage":
		preimage(*chaindata, common.HexToHash(*hash))

	case "printFullNodeRLPs":
		printFullNodeRLPs()

	case "rlpIndices":
		rlpIndices()

	case "hashFile":
		hashFile()

	case "trieChart":
		trieChart()

	case "printTxHashes":
		printTxHashes()

	}

	if err != nil {
		fmt.Printf("Error: %v\n", err)
	}
	if *action == "snapSizes" {
		if err := snapSizes(*chaindata); err != nil {
			fmt.Printf("Error: %v\n", err)
		}
	}
}<|MERGE_RESOLUTION|>--- conflicted
+++ resolved
@@ -37,11 +37,7 @@
 	"github.com/ledgerwatch/turbo-geth/common/dbutils"
 	"github.com/ledgerwatch/turbo-geth/common/paths"
 	"github.com/ledgerwatch/turbo-geth/consensus/ethash"
-<<<<<<< HEAD
 	"github.com/ledgerwatch/turbo-geth/consensus/process"
-	"github.com/ledgerwatch/turbo-geth/core"
-=======
->>>>>>> 2f9bf300
 	"github.com/ledgerwatch/turbo-geth/core/rawdb"
 	"github.com/ledgerwatch/turbo-geth/core/state"
 	"github.com/ledgerwatch/turbo-geth/core/types"
@@ -1754,13 +1750,14 @@
 	db := ethdb.MustOpen(chaindata)
 	defer db.Close()
 
-	tx, err := db.KV().Begin(context.Background())
+	dbtx, err := db.Begin(context.Background(), ethdb.RO)
 	if err != nil {
 		return err
 	}
-	defer tx.Rollback()
-
-	c := tx.Cursor(dbutils.CliqueBucket)
+	defer dbtx.Rollback()
+	tx := dbtx.(ethdb.HasTx).Tx()
+
+	c, _ := tx.Cursor(dbutils.CliqueBucket)
 	defer c.Close()
 
 	sizes := make(map[int]int)
@@ -1796,8 +1793,6 @@
 	fmt.Printf("Different keys %d\n", len(differentValues))
 	fmt.Printf("Total size: %d bytes\n", total)
 
-	size, err := tx.BucketSize(dbutils.CliqueBucket)
-	fmt.Printf("Total bucket size: %d bytes: %v\n", size, err)
 	return nil
 }
 
