// Copyright 2014 The go-ethereum Authors
// This file is part of go-ethereum.
//
// go-ethereum is free software: you can redistribute it and/or modify
// it under the terms of the GNU General Public License as published by
// the Free Software Foundation, either version 3 of the License, or
// (at your option) any later version.
//
// go-ethereum is distributed in the hope that it will be useful,
// but WITHOUT ANY WARRANTY; without even the implied warranty of
// MERCHANTABILITY or FITNESS FOR A PARTICULAR PURPOSE. See the
// GNU General Public License for more details.
//
// You should have received a copy of the GNU General Public License
// along with go-ethereum. If not, see <http://www.gnu.org/licenses/>.

// Package utils contains internal helper functions for go-ethereum commands.
package utils

import (
	"context"
	"fmt"
	"io"
	"os"
	"os/signal"
	"runtime"
	"syscall"

	"github.com/spf13/cobra"
	"github.com/urfave/cli"

<<<<<<< HEAD
	"github.com/ledgerwatch/turbo-geth/consensus/process"
	"github.com/ledgerwatch/turbo-geth/core"
	"github.com/ledgerwatch/turbo-geth/core/types"
	"github.com/ledgerwatch/turbo-geth/eth/stagedsync"
	"github.com/ledgerwatch/turbo-geth/ethdb"
=======
>>>>>>> a913ae88
	"github.com/ledgerwatch/turbo-geth/internal/debug"
	"github.com/ledgerwatch/turbo-geth/log"
	"github.com/ledgerwatch/turbo-geth/node"
)

// Fatalf formats a message to standard error and exits the program.
// The message is also printed to standard output if standard error
// is redirected to a different file.
func Fatalf(format string, args ...interface{}) {
	w := io.MultiWriter(os.Stdout, os.Stderr)
	if runtime.GOOS == "windows" {
		// The SameFile check below doesn't work on Windows.
		// stdout is unlikely to get redirected though, so just print there.
		w = os.Stdout
	} else {
		outf, _ := os.Stdout.Stat()
		errf, _ := os.Stderr.Stat()
		if outf != nil && errf != nil && os.SameFile(outf, errf) {
			w = os.Stderr
		}
	}
	fmt.Fprintf(w, "Fatal: "+format+"\n", args...)
	os.Exit(1)
}

func StartNode(stack *node.Node) {
	if err := stack.Start(); err != nil {
		Fatalf("Error starting protocol stack: %v", err)
	}
	go func() {
		sigc := make(chan os.Signal, 1)
		signal.Notify(sigc, syscall.SIGINT, syscall.SIGTERM)
		defer signal.Stop(sigc)

		<-sigc
		log.Info("Got interrupt, shutting down...")
		go stack.Close()
		for i := 10; i > 0; i-- {
			<-sigc
			if i > 1 {
				log.Warn("Already shutting down, interrupt more to panic.", "times", i-1)
			}
		}
		debug.Exit() // ensure trace and CPU profile data is flushed.
		debug.LoudPanic("boom")
	}()
}

<<<<<<< HEAD
func ImportChain(chain *core.BlockChain, fn string) error {
	// Watch for Ctrl-C while the import is running.
	// If a signal is received, the import will stop at the next batch.
	interrupt := make(chan os.Signal, 1)
	stop := make(chan struct{})
	signal.Notify(interrupt, syscall.SIGINT, syscall.SIGTERM)
	defer signal.Stop(interrupt)
	defer close(interrupt)
	go func() {
		if _, ok := <-interrupt; ok {
			log.Info("Interrupted during import, stopping at next batch")
		}
		close(stop)
	}()
	checkInterrupt := func() bool {
		select {
		case <-stop:
			return true
		default:
			return false
		}
	}

	log.Info("Importing blockchain", "file", fn)

	// Open the file handle and potentially unwrap the gzip stream
	fh, err := os.Open(fn)
	if err != nil {
		return err
	}
	defer fh.Close()

	var reader io.Reader = fh
	if strings.HasSuffix(fn, ".gz") {
		if reader, err = gzip.NewReader(reader); err != nil {
			return err
		}
	}
	stream := rlp.NewStream(reader, 0)

	// Run actual the import.
	blocks := make(types.Blocks, importBatchSize)
	n := 0

	exit := make(chan struct{})
	eng := process.NewConsensusProcess(chain.Engine(), chain.Config(), exit)
	defer close(exit)

	for batch := 0; ; batch++ {
		// Load a batch of RLP blocks.
		if checkInterrupt() {
			return fmt.Errorf("interrupted")
		}
		i := 0
		for ; i < importBatchSize; i++ {
			var b types.Block
			if err := stream.Decode(&b); err == io.EOF {
				break
			} else if err != nil {
				return fmt.Errorf("at block %d: %v", n, err)
			}
			// don't import first block
			if b.NumberU64() == 0 {
				i--
				continue
			}
			blocks[i] = &b
			n++
		}
		if i == 0 {
			break
		}
		// Import the batch.
		if checkInterrupt() {
			return fmt.Errorf("interrupted")
		}
		missing := missingBlocks(chain, blocks[:i])
		if len(missing) == 0 {
			log.Info("Skipping batch as all blocks present", "batch", batch, "first", blocks[0].Hash(), "last", blocks[i-1].Hash())
			continue
		}
		if _, err := stagedsync.InsertBlocksInStages(chain.ChainDb(), ethdb.DefaultStorageMode, chain.Config(), chain.GetVMConfig(), chain.Engine(), eng, missing, true /* checkRoot */); err != nil {
			return fmt.Errorf("invalid block %d: %v", n, err)
		}
	}
	return nil
}

func missingBlocks(chain *core.BlockChain, blocks []*types.Block) []*types.Block {
	head := chain.CurrentBlock()
	for i, block := range blocks {
		// If we're behind the chain head, only check block, state is available at head
		if head.NumberU64() > block.NumberU64() {
			if !chain.HasBlock(block.Hash(), block.NumberU64()) {
				return blocks[i:]
			}
			continue
		}
		// If we're above the chain head, state availability is a must
		if !chain.HasBlockAndState(block.Hash(), block.NumberU64()) {
			return blocks[i:]
		}
	}
	return nil
}

// ExportChain exports a blockchain into the specified file, truncating any data
// already present in the file.
func ExportChain(blockchain *core.BlockChain, fn string) error {
	log.Info("Exporting blockchain", "file", fn)

	// Open the file handle and potentially wrap with a gzip stream
	fh, err := os.OpenFile(fn, os.O_CREATE|os.O_WRONLY|os.O_TRUNC, os.ModePerm)
	if err != nil {
		return err
	}
	defer fh.Close()

	var writer io.Writer = fh
	if strings.HasSuffix(fn, ".gz") {
		writer = gzip.NewWriter(writer)
		defer writer.(*gzip.Writer).Close()
	}
	// Iterate over the blocks and export them
	if err := blockchain.Export(writer); err != nil {
		return err
	}
	log.Info("Exported blockchain", "file", fn)

	return nil
}

// ExportAppendChain exports a blockchain into the specified file, appending to
// the file if data already exists in it.
func ExportAppendChain(blockchain *core.BlockChain, fn string, first uint64, last uint64) error {
	log.Info("Exporting blockchain", "file", fn)

	// Open the file handle and potentially wrap with a gzip stream
	fh, err := os.OpenFile(fn, os.O_CREATE|os.O_APPEND|os.O_WRONLY, os.ModePerm)
	if err != nil {
		return err
	}
	defer fh.Close()

	var writer io.Writer = fh
	if strings.HasSuffix(fn, ".gz") {
		writer = gzip.NewWriter(writer)
		defer writer.(*gzip.Writer).Close()
	}
	// Iterate over the blocks and export them
	if err := blockchain.ExportN(writer, first, last); err != nil {
		return err
	}
	log.Info("Exported blockchain to", "file", fn)
	return nil
}

=======
>>>>>>> a913ae88
func SetupCobra(cmd *cobra.Command) error {
	return debug.SetupCobra(cmd)
}

func StopDebug() {
	debug.Exit()
}

func SetupUrfave(ctx *cli.Context) error {
	return debug.Setup(ctx)
}

func RootContext() context.Context {
	ctx, cancel := context.WithCancel(context.Background())
	go func() {
		defer cancel()

		ch := make(chan os.Signal, 1)
		defer close(ch)

		signal.Notify(ch, os.Interrupt, syscall.SIGTERM)
		defer signal.Stop(ch)

		select {
		case sig := <-ch:
			log.Info("Got interrupt, shutting down...", "sig", sig)
		case <-ctx.Done():
		}
	}()
	return ctx
}<|MERGE_RESOLUTION|>--- conflicted
+++ resolved
@@ -29,14 +29,6 @@
 	"github.com/spf13/cobra"
 	"github.com/urfave/cli"
 
-<<<<<<< HEAD
-	"github.com/ledgerwatch/turbo-geth/consensus/process"
-	"github.com/ledgerwatch/turbo-geth/core"
-	"github.com/ledgerwatch/turbo-geth/core/types"
-	"github.com/ledgerwatch/turbo-geth/eth/stagedsync"
-	"github.com/ledgerwatch/turbo-geth/ethdb"
-=======
->>>>>>> a913ae88
 	"github.com/ledgerwatch/turbo-geth/internal/debug"
 	"github.com/ledgerwatch/turbo-geth/log"
 	"github.com/ledgerwatch/turbo-geth/node"
@@ -85,166 +77,6 @@
 	}()
 }
 
-<<<<<<< HEAD
-func ImportChain(chain *core.BlockChain, fn string) error {
-	// Watch for Ctrl-C while the import is running.
-	// If a signal is received, the import will stop at the next batch.
-	interrupt := make(chan os.Signal, 1)
-	stop := make(chan struct{})
-	signal.Notify(interrupt, syscall.SIGINT, syscall.SIGTERM)
-	defer signal.Stop(interrupt)
-	defer close(interrupt)
-	go func() {
-		if _, ok := <-interrupt; ok {
-			log.Info("Interrupted during import, stopping at next batch")
-		}
-		close(stop)
-	}()
-	checkInterrupt := func() bool {
-		select {
-		case <-stop:
-			return true
-		default:
-			return false
-		}
-	}
-
-	log.Info("Importing blockchain", "file", fn)
-
-	// Open the file handle and potentially unwrap the gzip stream
-	fh, err := os.Open(fn)
-	if err != nil {
-		return err
-	}
-	defer fh.Close()
-
-	var reader io.Reader = fh
-	if strings.HasSuffix(fn, ".gz") {
-		if reader, err = gzip.NewReader(reader); err != nil {
-			return err
-		}
-	}
-	stream := rlp.NewStream(reader, 0)
-
-	// Run actual the import.
-	blocks := make(types.Blocks, importBatchSize)
-	n := 0
-
-	exit := make(chan struct{})
-	eng := process.NewConsensusProcess(chain.Engine(), chain.Config(), exit)
-	defer close(exit)
-
-	for batch := 0; ; batch++ {
-		// Load a batch of RLP blocks.
-		if checkInterrupt() {
-			return fmt.Errorf("interrupted")
-		}
-		i := 0
-		for ; i < importBatchSize; i++ {
-			var b types.Block
-			if err := stream.Decode(&b); err == io.EOF {
-				break
-			} else if err != nil {
-				return fmt.Errorf("at block %d: %v", n, err)
-			}
-			// don't import first block
-			if b.NumberU64() == 0 {
-				i--
-				continue
-			}
-			blocks[i] = &b
-			n++
-		}
-		if i == 0 {
-			break
-		}
-		// Import the batch.
-		if checkInterrupt() {
-			return fmt.Errorf("interrupted")
-		}
-		missing := missingBlocks(chain, blocks[:i])
-		if len(missing) == 0 {
-			log.Info("Skipping batch as all blocks present", "batch", batch, "first", blocks[0].Hash(), "last", blocks[i-1].Hash())
-			continue
-		}
-		if _, err := stagedsync.InsertBlocksInStages(chain.ChainDb(), ethdb.DefaultStorageMode, chain.Config(), chain.GetVMConfig(), chain.Engine(), eng, missing, true /* checkRoot */); err != nil {
-			return fmt.Errorf("invalid block %d: %v", n, err)
-		}
-	}
-	return nil
-}
-
-func missingBlocks(chain *core.BlockChain, blocks []*types.Block) []*types.Block {
-	head := chain.CurrentBlock()
-	for i, block := range blocks {
-		// If we're behind the chain head, only check block, state is available at head
-		if head.NumberU64() > block.NumberU64() {
-			if !chain.HasBlock(block.Hash(), block.NumberU64()) {
-				return blocks[i:]
-			}
-			continue
-		}
-		// If we're above the chain head, state availability is a must
-		if !chain.HasBlockAndState(block.Hash(), block.NumberU64()) {
-			return blocks[i:]
-		}
-	}
-	return nil
-}
-
-// ExportChain exports a blockchain into the specified file, truncating any data
-// already present in the file.
-func ExportChain(blockchain *core.BlockChain, fn string) error {
-	log.Info("Exporting blockchain", "file", fn)
-
-	// Open the file handle and potentially wrap with a gzip stream
-	fh, err := os.OpenFile(fn, os.O_CREATE|os.O_WRONLY|os.O_TRUNC, os.ModePerm)
-	if err != nil {
-		return err
-	}
-	defer fh.Close()
-
-	var writer io.Writer = fh
-	if strings.HasSuffix(fn, ".gz") {
-		writer = gzip.NewWriter(writer)
-		defer writer.(*gzip.Writer).Close()
-	}
-	// Iterate over the blocks and export them
-	if err := blockchain.Export(writer); err != nil {
-		return err
-	}
-	log.Info("Exported blockchain", "file", fn)
-
-	return nil
-}
-
-// ExportAppendChain exports a blockchain into the specified file, appending to
-// the file if data already exists in it.
-func ExportAppendChain(blockchain *core.BlockChain, fn string, first uint64, last uint64) error {
-	log.Info("Exporting blockchain", "file", fn)
-
-	// Open the file handle and potentially wrap with a gzip stream
-	fh, err := os.OpenFile(fn, os.O_CREATE|os.O_APPEND|os.O_WRONLY, os.ModePerm)
-	if err != nil {
-		return err
-	}
-	defer fh.Close()
-
-	var writer io.Writer = fh
-	if strings.HasSuffix(fn, ".gz") {
-		writer = gzip.NewWriter(writer)
-		defer writer.(*gzip.Writer).Close()
-	}
-	// Iterate over the blocks and export them
-	if err := blockchain.ExportN(writer, first, last); err != nil {
-		return err
-	}
-	log.Info("Exported blockchain to", "file", fn)
-	return nil
-}
-
-=======
->>>>>>> a913ae88
 func SetupCobra(cmd *cobra.Command) error {
 	return debug.SetupCobra(cmd)
 }
