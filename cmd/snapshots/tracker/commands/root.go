package commands

import (
	"context"
	"encoding/json"
	"errors"
	"fmt"
	"github.com/anacrolix/torrent/bencode"
	"github.com/anacrolix/torrent/tracker"
	"github.com/ledgerwatch/turbo-geth/cmd/utils"
	"github.com/ledgerwatch/turbo-geth/common"
	"github.com/ledgerwatch/turbo-geth/common/dbutils"
	"github.com/ledgerwatch/turbo-geth/ethdb"
	"github.com/ledgerwatch/turbo-geth/internal/debug"
	"github.com/ledgerwatch/turbo-geth/log"
	"github.com/spf13/cobra"
	"net"
	"net/http"
	"os"
	"os/signal"
	"strconv"
	"strings"
	"syscall"
	"time"
)

const DefaultInterval = 60 //in seconds
var trackerID = "tg snapshot tracker"

func init() {
	utils.CobraFlags(rootCmd, append(debug.Flags, utils.MetricFlags...))
}

func Execute() {
	if err := rootCmd.ExecuteContext(rootContext()); err != nil {
		fmt.Println(err)
		os.Exit(1)
	}
}

func rootContext() context.Context {
	ctx, cancel := context.WithCancel(context.Background())
	go func() {
		ch := make(chan os.Signal, 1)
		signal.Notify(ch, os.Interrupt, syscall.SIGTERM)
		defer signal.Stop(ch)

		select {
		case <-ch:
			log.Info("Got interrupt, shutting down...")
		case <-ctx.Done():
		}

		cancel()
	}()
	return ctx
}

var rootCmd = &cobra.Command{
	Use:   "start",
	Short: "start tracker",
	PersistentPreRun: func(cmd *cobra.Command, args []string) {
		if err := debug.SetupCobra(cmd); err != nil {
			panic(err)
		}
	},
	PersistentPostRun: func(cmd *cobra.Command, args []string) {
		debug.Exit()
	},
	Args:       cobra.ExactArgs(1),
	ArgAliases: []string{"snapshots dir"},
	RunE: func(cmd *cobra.Command, args []string) error {
		db:=ethdb.MustOpen(args[0])
		m := http.NewServeMux()
		m.Handle("/announce", &Tracker{db: db})
		log.Info("Listen1")
		go func() {
			err := http.ListenAndServe(":8080", m)
			log.Error("error", "err", err)
		}()
		<-cmd.Context().Done()
		return nil
	},
}


type Tracker struct {
	db ethdb.Database
}

/*
/announce?compact=1
&downloaded=0
&event="started"
&info_hash=D%22%5C%80%F7%FD%12Z%EA%9B%F0%A5z%DA%AF%1F%A4%E1je
&left=0
&peer_id=-GT0002-9%EA%FB+%BF%B3%AD%DE%8Ae%D0%B7
&port=53631
&supportcrypto=1
&uploaded=0"
 */
type AnnounceReqWithTime struct {
	AnnounceReq
	UpdatedAt time.Time
}
type AnnounceReq struct {
	InfoHash []byte
	PeerID []byte
	RemoteAddr net.IP
	Port int
	Event string
	Uploaded int64
	Downloaded int64
	SupportCrypto bool
	Left int64
	Compact bool
}

type Peer struct {
	IP string
	Port int
	PeerID []byte
}

func (t *Tracker) ServeHTTP(w http.ResponseWriter, r *http.Request) {
	log.Info("call","url", r.RequestURI)
<<<<<<< HEAD
	//todo save peerid, uploaded, downloaded, port,
=======
	//todo check infohashes
	//todo update infohashes list
>>>>>>> ce187099


	req,err:=ParseRequest(r)
	if err!=nil {
		log.Error("Pase request", "err", err)
		WriteResp(w, HttpResponse{FailureReason: err.Error()}, req.Compact)
		return
	}
	if err = ValidateReq(req); err!=nil {
		log.Error("Validate failed","err", err)
		WriteResp(w, HttpResponse{FailureReason: err.Error()}, req.Compact)
		return
	}

	toSave:=AnnounceReqWithTime{
		req,
		time.Now(),
	}
	peerBytes,err:=json.Marshal(toSave)
	if err!=nil {
		log.Error("Json marshal","err", err)
		WriteResp(w, HttpResponse{FailureReason: err.Error()}, req.Compact)
		return
	}

	key:=append(req.InfoHash, req.PeerID...)
	if req.Event==tracker.Stopped.String() {
		err = t.db.Delete(dbutils.SnapshotInfoBucket, key, nil)
		if err!=nil {
			log.Error("Json marshal","err", err)
			WriteResp(w, HttpResponse{FailureReason: err.Error()}, req.Compact)
			return
		}
	} else {
		if prevBytes,err:=t.db.Get(dbutils.SnapshotInfoBucket, key); err==nil&&len(prevBytes)>0 {
			prev:=new(AnnounceReqWithTime)
			err = json.Unmarshal(prevBytes,prev)
			if err!=nil {
				log.Error("Unable to unmarshall", "err", err)
			}
			if time.Now().Sub(prev.UpdatedAt) < time.Second*DefaultInterval {
				//too early to update
				WriteResp(w, HttpResponse{FailureReason: "too early to update"}, req.Compact)
				return

			}
		} else if !errors.Is(err, ethdb.ErrKeyNotFound) && err!=nil {
			log.Error("get from db is return error", "err", err)
			WriteResp(w, HttpResponse{FailureReason: err.Error()}, req.Compact)
			return
		}
		err = t.db.Put(dbutils.SnapshotInfoBucket, key, peerBytes)
		if err!=nil {
			log.Error("Json marshal","err", err)
			WriteResp(w, HttpResponse{FailureReason: err.Error()}, req.Compact)
			return
		}
	}

	resp := HttpResponse{
		Interval: DefaultInterval,
		TrackerId: trackerID,
	}

	err = t.db.Walk(dbutils.SnapshotInfoBucket, append(req.InfoHash, make([]byte, 20)...), 20*8, func(k, v []byte) (bool, error) {
		a:=AnnounceReqWithTime{}
		err = json.Unmarshal(v, &a)
		if err!=nil {
			log.Error("Fail to unmarshall", "k", common.Bytes2Hex(k), "err", err)
			//skip failed
			return true, nil
		}
		if time.Now().Sub(a.UpdatedAt) > 24*time.Hour {
			log.Info("Skipped", "k", common.Bytes2Hex(k), "last updated", a.UpdatedAt)
			return true, nil
		}
		if a.Left==0 {
			resp.Complete++
		} else {
			resp.Incomplete++
		}
		resp.Peers = append(resp.Peers, map[string]interface{}{
			"ip": a.RemoteAddr.String(),
			"peer id": a.PeerID,
			"port": a.Port,
		})
		return true, nil
	})
	if err!=nil {
		log.Error("Walk","err", err)
		WriteResp(w, HttpResponse{FailureReason: err.Error()}, req.Compact)
		return
	}

	WriteResp(w, resp,req.Compact)
}

func WriteResp(w http.ResponseWriter, res HttpResponse, compact bool)  {
	if compact {
		err := bencode.NewEncoder(w).Encode(res)
		if err!=nil {
			log.Error("Bencode encode", "err", err)
		}
	} else {
		err:=json.NewEncoder(w).Encode(res)
		if err!=nil {
			log.Error("Json marshal","err", err)
			return
		}
	}
}

func ParseRequest(r *http.Request) (AnnounceReq, error) {
	q:=r.URL.Query()

	var remoteAddr net.IP
	if strings.Contains(r.RemoteAddr, ":") {
		remoteAddr = net.ParseIP(strings.Split(r.RemoteAddr, ":")[0])
	} else {
		remoteAddr = net.ParseIP(r.RemoteAddr)
	}

	downloaded,err := strconv.ParseInt(q.Get("downloaded"),10, 64)
	if err!=nil {
		return AnnounceReq{}, err
	}
	uploaded,err := strconv.ParseInt(q.Get("uploaded"),10, 64)
	if err!=nil {
		return AnnounceReq{}, err
	}
	left,err := strconv.ParseInt(q.Get("left"),10, 64)
	if err!=nil {
		return AnnounceReq{}, err
	}
	port,err := strconv.Atoi(q.Get("port"))
	if err!=nil {
		return AnnounceReq{}, err
	}

	res:=AnnounceReq {
		InfoHash: []byte(q.Get("info_hash")),
		PeerID: []byte(q.Get("peer_id")),
		RemoteAddr: remoteAddr,
		Event: q.Get("event"),
		Compact: q.Get("compact")=="1",
		SupportCrypto: q.Get("supportcrypto")=="1",
		Downloaded: downloaded,
		Uploaded: uploaded,
		Left: left,
		Port: port,
	}
	return res, nil
}

func ValidateReq(req AnnounceReq) error {
	if len(req.InfoHash)!=20 {
		return errors.New("invalid infohash")
	}
	if len(req.PeerID)!=20 {
		return errors.New("invalid peer id")
	}
	return nil
}

type HttpResponse struct {
	FailureReason string `bencode:"failure reason"`
	Interval      int32  `bencode:"interval"`
	TrackerId     string `bencode:"tracker id"`
	Complete      int32  `bencode:"complete"`
	Incomplete    int32  `bencode:"incomplete"`
	Peers         []map[string]interface{}  `bencode:"peers"`
}<|MERGE_RESOLUTION|>--- conflicted
+++ resolved
@@ -124,12 +124,7 @@
 
 func (t *Tracker) ServeHTTP(w http.ResponseWriter, r *http.Request) {
 	log.Info("call","url", r.RequestURI)
-<<<<<<< HEAD
 	//todo save peerid, uploaded, downloaded, port,
-=======
-	//todo check infohashes
-	//todo update infohashes list
->>>>>>> ce187099
 
 
 	req,err:=ParseRequest(r)
