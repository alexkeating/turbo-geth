// Copyright 2017 The go-ethereum Authors
// This file is part of the go-ethereum library.
//
// The go-ethereum library is free software: you can redistribute it and/or modify
// it under the terms of the GNU Lesser General Public License as published by
// the Free Software Foundation, either version 3 of the License, or
// (at your option) any later version.
//
// The go-ethereum library is distributed in the hope that it will be useful,
// but WITHOUT ANY WARRANTY; without even the implied warranty of
// MERCHANTABILITY or FITNESS FOR A PARTICULAR PURPOSE. See the
// GNU Lesser General Public License for more details.
//
// You should have received a copy of the GNU Lesser General Public License
// along with the go-ethereum library. If not, see <http://www.gnu.org/licenses/>.

package clique

import (
	"bytes"
	"context"
	"errors"
	"fmt"
	"sort"
	"sync"
	"sync/atomic"
	"time"

<<<<<<< HEAD
	json "github.com/json-iterator/go"
=======
	"github.com/goccy/go-json"
	lru "github.com/hashicorp/golang-lru"
>>>>>>> f8b4eac4

	"github.com/ledgerwatch/turbo-geth/common"
	"github.com/ledgerwatch/turbo-geth/common/dbutils"
	"github.com/ledgerwatch/turbo-geth/core/types"
	"github.com/ledgerwatch/turbo-geth/ethdb"
	"github.com/ledgerwatch/turbo-geth/log"
	"github.com/ledgerwatch/turbo-geth/params"
)

// Vote represents a single vote that an authorized signer made to modify the
// list of authorizations.
type Vote struct {
	Signer    common.Address `json:"signer"`    // Authorized signer that cast this vote
	Block     uint64         `json:"block"`     // Block number the vote was cast in (expire old votes)
	Address   common.Address `json:"address"`   // Account being voted on to change its authorization
	Authorize bool           `json:"authorize"` // Whether to authorize or deauthorize the voted account
}

// Tally is a simple vote tally to keep the current score of votes. Votes that
// go against the proposal aren't counted since it's equivalent to not voting.
type Tally struct {
	Authorize bool `json:"authorize"` // Whether the vote is about authorizing or kicking someone
	Votes     int  `json:"votes"`     // Number of votes until now wanting to pass the proposal
}

// Snapshot is the state of the authorization voting at a given point in time.
type Snapshot struct {
	config *params.CliqueConfig // Consensus engine parameters to fine tune behavior

	Number  uint64                      `json:"number"`  // Block number where the snapshot was created
	Hash    common.Hash                 `json:"hash"`    // Block hash where the snapshot was created
	Signers map[common.Address]struct{} `json:"signers"` // Set of authorized signers at this moment
	Recents map[uint64]common.Address   `json:"recents"` // Set of recent signers for spam protections
	Votes   []*Vote                     `json:"votes"`   // List of votes cast in chronological order
	Tally   map[common.Address]Tally    `json:"tally"`   // Current vote tally to avoid recalculating

	snapStorage *storage
}

// signersAscending implements the sort interface to allow sorting a list of addresses
type signersAscending []common.Address

func (s signersAscending) Len() int           { return len(s) }
func (s signersAscending) Less(i, j int) bool { return bytes.Compare(s[i][:], s[j][:]) < 0 }
func (s signersAscending) Swap(i, j int)      { s[i], s[j] = s[j], s[i] }

// newSnapshot creates a new snapshot with the specified startup parameters. This
// method does not initialize the set of recent signers, so only ever use if for
// the genesis block.
func newSnapshot(config *params.CliqueConfig, snapStorage *storage, number uint64, hash common.Hash, signers []common.Address) *Snapshot {
	snap := &Snapshot{
		config:      config,
		Number:      number,
		Hash:        hash,
		Signers:     make(map[common.Address]struct{}),
		Recents:     make(map[uint64]common.Address),
		Tally:       make(map[common.Address]Tally),
		snapStorage: snapStorage,
	}
	for _, signer := range signers {
		snap.Signers[signer] = struct{}{}
	}
	return snap
}

// loadSnapshot loads an existing snapshot from the database.
func loadAndFillSnapshot(db ethdb.Database, num uint64, hash common.Hash, config *params.CliqueConfig, snapStorage *storage) (*Snapshot, error) {
	snap, err := loadSnapshot(db, num, hash)
<<<<<<< HEAD
	if err != nil {
		return nil, err
	}

	snap.config = config
	snap.snapStorage = snapStorage

	return snap, nil
}

// loadSnapshot loads an existing snapshot from the database.
func loadSnapshot(db ethdb.Database, num uint64, hash common.Hash) (*Snapshot, error) {
	blob, err := getSnapshotData(db, num, hash)
=======
>>>>>>> f8b4eac4
	if err != nil {
		return nil, err
	}

<<<<<<< HEAD
=======
	snap.config = config
	snap.snapStorage = snapStorage

	return snap, nil
}

// loadSnapshot loads an existing snapshot from the database.
func loadSnapshot(db ethdb.Database, num uint64, hash common.Hash) (*Snapshot, error) {
	blob, err := getSnapshotData(db, num, hash)
	if err != nil {
		return nil, err
	}

>>>>>>> f8b4eac4
	snap := new(Snapshot)
	if err := json.Unmarshal(blob, snap); err != nil {
		return nil, err
	}

	return snap, nil
}

func getSnapshotData(db ethdb.Database, num uint64, hash common.Hash) ([]byte, error) {
	return db.Get(dbutils.CliqueBucket, SnapshotFullKey(num, hash))
}

func hasSnapshotData(db ethdb.Database, num uint64, hash common.Hash) (bool, error) {
	return db.Has(dbutils.CliqueBucket, SnapshotFullKey(num, hash))
}

func hasSnapshot(db ethdb.Database, num uint64) (bool, error) {
	return db.Has(dbutils.CliqueSnapshotBucket, SnapshotKey(num))
}

var ErrNotFound = errors.New("not found")

func lastSnapshot(db ethdb.Database) (uint64, error) {
	lastEnc, err := db.Get(dbutils.CliqueLastSnapshotBucket, LastSnapshotKey())
	if err != nil {
		if !errors.Is(err, ethdb.ErrKeyNotFound) {
			log.Error("can't check last snapshot", "err", err)
		}
		return 0, ErrNotFound
	}

	lastNum, err := dbutils.DecodeBlockNumber(lastEnc)
	if err != nil {
		log.Error("can't decode last snapshot", "err", err)
		return 0, ErrNotFound
	}

	return lastNum, nil
}

// store inserts the snapshot into the database.
func (s *Snapshot) store(force bool) error {
	return s.snapStorage.save(s, force)
}

// validVote returns whether it makes sense to cast the specified vote in the
// given snapshot context (e.g. don't try to add an already authorized signer).
func (s *Snapshot) validVote(address common.Address, authorize bool) bool {
	_, signer := s.Signers[address]
	return (signer && !authorize) || (!signer && authorize)
}

// cast adds a new vote into the tally.
func (s *Snapshot) cast(address common.Address, authorize bool) bool {
	// Ensure the vote is meaningful
	if !s.validVote(address, authorize) {
		return false
	}
	// Cast the vote into an existing or new tally
	if old, ok := s.Tally[address]; ok {
		old.Votes++
		s.Tally[address] = old
	} else {
		s.Tally[address] = Tally{Authorize: authorize, Votes: 1}
	}
	return true
}

// uncast removes a previously cast vote from the tally.
func (s *Snapshot) uncast(address common.Address, authorize bool) bool {
	// If there's no tally, it's a dangling vote, just drop
	tally, ok := s.Tally[address]
	if !ok {
		return false
	}
	// Ensure we only revert counted votes
	if tally.Authorize != authorize {
		return false
	}
	// Otherwise revert the vote
	if tally.Votes > 1 {
		tally.Votes--
		s.Tally[address] = tally
	} else {
		delete(s.Tally, address)
	}
	return true
}

// apply creates a new authorization snapshot by applying the given headers to
// the original one.
<<<<<<< HEAD
func (s *Snapshot) apply(r *recoverer, headers ...*types.Header) error {
=======
func (s *Snapshot) apply(r *lru.ARCCache, headers ...*types.Header) error {
>>>>>>> f8b4eac4
	// Allow passing in no headers for cleaner code
	if len(headers) == 0 {
		return nil
	}

	// Sanity check that the headers can be applied
	for i := 0; i < len(headers)-1; i++ {
		if headers[i+1].Number.Uint64() != headers[i].Number.Uint64()+1 {
			return fmt.Errorf("%w:  next block index %d(%d), previous block index %d(%d)",
				errInvalidVotingChain, i+1, headers[i+1].Number.Uint64(), i, headers[i].Number.Uint64()+1)
		}
	}

	if headers[0].Number.Uint64() != s.Number+1 {
		parStr := "parents: "
		for _, par := range headers {
			parStr += fmt.Sprintf("%d ", par.Number.Uint64())
		}
		fmt.Printf("invalid voting chain - 2, from %d, to %d, snap+1 %d, %s\n",
			headers[0].Number.Uint64(), headers[len(headers)-1].Number.Uint64(), s.Number+1, parStr)

		return fmt.Errorf("%w: highest parent %d, snap %d - %s",
			errInvalidVotingChain, headers[0].Number.Uint64(), s.Number, parStr)
	}

	var start, logged time.Time
	if len(headers) > 1 {
		start = time.Now()
		logged = start
<<<<<<< HEAD
	}

	signers, err := r.ecrecovers(headers)
	if err != nil {
		return err
	}

=======
	}

	signers, err := ecrecovers(headers, r)
	if err != nil {
		return err
	}

>>>>>>> f8b4eac4
	for i := range headers {
		header := headers[i]

		// Remove any votes on checkpoint blocks
		number := header.Number.Uint64()

		if number%s.config.Epoch == 0 {
			s.Votes = nil
			s.Tally = make(map[common.Address]Tally)
		}

		// Delete the oldest signer from the recent list to allow it signing again
		if limit := uint64(len(s.Signers)/2 + 1); number >= limit {
			delete(s.Recents, number-limit)
		}

		// Resolve the authorization key and check against signers
		signer := signers[i]
		if _, ok := s.Signers[signer]; !ok {
			return errUnauthorizedSigner
		}
		for _, recent := range s.Recents {
			if recent == signer {
				return errRecentlySigned
			}
		}

		s.Recents[number] = signer

		// Header authorized, discard any previous votes from the signer
		for voteIdx, vote := range s.Votes {
			if vote.Signer == signer && vote.Address == header.Coinbase {
				// Uncast the vote from the cached tally
				s.uncast(vote.Address, vote.Authorize)

				// Uncast the vote from the chronological list
				s.Votes = append(s.Votes[:voteIdx], s.Votes[voteIdx+1:]...)
				break // only one vote allowed
			}
		}

		// Tally up the new vote from the signer
		var authorize bool
		switch {
		case bytes.Equal(header.Nonce[:], nonceAuthVote):
			authorize = true
		case bytes.Equal(header.Nonce[:], nonceDropVote):
			authorize = false
		default:
			return errInvalidVote
		}

		if s.cast(header.Coinbase, authorize) {
			s.Votes = append(s.Votes, &Vote{
				Signer:    signer,
				Block:     number,
				Address:   header.Coinbase,
				Authorize: authorize,
			})
		}

		// If the vote passed, update the list of signers
		if tally := s.Tally[header.Coinbase]; tally.Votes > len(s.Signers)/2 {
			if tally.Authorize {
				s.Signers[header.Coinbase] = struct{}{}
			} else {
				delete(s.Signers, header.Coinbase)

				// Signer list shrunk, delete any leftover recent caches
				if limit := uint64(len(s.Signers)/2 + 1); number >= limit {
					delete(s.Recents, number-limit)
				}

				// Discard any previous votes the deauthorized signer cast
				for voteIdx := 0; voteIdx < len(s.Votes); voteIdx++ {
					if s.Votes[voteIdx].Signer == header.Coinbase {
						// Uncast the vote from the cached tally
						s.uncast(s.Votes[voteIdx].Address, s.Votes[voteIdx].Authorize)

						// Uncast the vote from the chronological list
						s.Votes = append(s.Votes[:voteIdx], s.Votes[voteIdx+1:]...)

						voteIdx--
					}
				}
			}
			// Discard any previous votes around the just changed account
			for voteIdx := 0; voteIdx < len(s.Votes); voteIdx++ {
				if s.Votes[voteIdx].Address == header.Coinbase {
					s.Votes = append(s.Votes[:voteIdx], s.Votes[voteIdx+1:]...)
					voteIdx--
				}
			}
			delete(s.Tally, header.Coinbase)
		}

		if len(headers) > 1 {
			// If we're taking too much time (ecrecover), notify the user once a while
			if time.Since(logged) > 8*time.Second {
				log.Info("Reconstructing voting history", "processed", i, "total", len(headers), "elapsed", common.PrettyDuration(time.Since(start)))
				logged = time.Now()
			}
		}
	}

	if len(headers) > 1 {
		if time.Since(start) > 8*time.Second {
			log.Info("Reconstructed voting history", "processed", len(headers), "elapsed", common.PrettyDuration(time.Since(start)))
		}
	}

	s.Number += uint64(len(headers))
	s.Hash = headers[len(headers)-1].HashCache()

	return nil
}

// signers retrieves the list of authorized signers in ascending order.
func (s *Snapshot) signers() []common.Address {
	sigs := make([]common.Address, 0, len(s.Signers))
	for sig := range s.Signers {
		sigs = append(sigs, sig)
	}
	sort.Sort(signersAscending(sigs))
	return sigs
}

// inturn returns if a signer at a given block height is in-turn or not.
func (s *Snapshot) inturn(number uint64, signer common.Address) bool {
	signers, offset := s.signers(), 0
	for offset < len(signers) && signers[offset] != signer {
		offset++
	}
	return (number % uint64(len(signers))) == uint64(offset)
}

func (s *Snapshot) Copy() *Snapshot {
	snap := newSnapshot(s.config, s.snapStorage, s.Number, s.Hash, s.signers())

	snap.Recents = make(map[uint64]common.Address, len(s.Recents))
	for k, v := range s.Recents {
		snap.Recents[k] = v
	}

	snap.Votes = make([]*Vote, len(s.Votes))
	copy(snap.Votes, s.Votes)

	snap.Tally = make(map[common.Address]Tally, len(s.Tally))
	for k, v := range s.Tally {
		snap.Tally[k] = v
	}

	return snap
}

type storage struct {
	ch        chan *snapObj
	chStatus  *uint32
	db        ethdb.Database
	saveMu    sync.Mutex
	exit      chan struct{}
	exitDone  chan struct{}
	batchSize int
}

type snapObj struct {
	number uint64
	hash   common.Hash
	blob   *Snapshot
}

func newStorage(db ethdb.Database, exitCh chan struct{}) *storage {
	const batchSize = 100000
	const syncSmallBatch = time.Minute

	st := &storage{
		db:        db,
		ch:        make(chan *snapObj, batchSize/2),
		chStatus:  new(uint32),
		exit:      exitCh,
		exitDone:  make(chan struct{}),
		batchSize: batchSize,
	}

	go func() {
		snaps := make([]*snapObj, 0, batchSize)
		syncSmall := time.NewTicker(syncSmallBatch)
		isSorted := true

		defer func() {
			syncSmall.Stop()
			common.SafeClose(st.exitDone)
		}()

		for {
			select {
			case snap := <-st.ch:
				snaps, isSorted = st.appendSnap(snap, snaps, isSorted)

				if len(snaps) >= batchSize {
					snaps, isSorted = st.saveAndReset(snaps, isSorted)
					syncSmall.Reset(syncSmallBatch)
				}
			case <-syncSmall.C:
				if len(snaps) > 0 && len(snaps) < int(syncSmallBatch.Seconds()) {
					snaps, isSorted = st.saveAndReset(snaps, isSorted)
				}
			case <-st.exit:
				for snap := range st.ch {
					snaps, isSorted = st.appendSnap(snap, snaps, isSorted)
				}

				if len(snaps) > 0 {
					st.saveSnaps(snaps, isSorted)
				}

				return
			}
		}
	}()

	return st
}

func (st *storage) saveAndReset(snaps []*snapObj, isSorted bool) ([]*snapObj, bool) {
	st.saveSnaps(snaps, isSorted)
	snaps = snaps[:0]
	isSorted = true

	return snaps, isSorted
}

func (st *storage) appendSnap(snap *snapObj, snaps []*snapObj, isSorted bool) ([]*snapObj, bool) {
	if st.shallAppend(snap) {
		snaps = append(snaps, snap)

		if isSorted && len(snaps) > 1 && snaps[len(snaps)-2].number > snap.number {
			isSorted = false
		}
	}
	return snaps, isSorted
}

func (st *storage) save(s *Snapshot, force bool) error {
	if !force {
		if atomic.LoadUint32(st.chStatus) == 1 {
			return nil
		}
		select {
		case <-st.exit:
		case st.ch <- &snapObj{s.Number, s.Hash, s}:
		}

		return nil
	}

	// a forced case (genesis)
	ok, err := hasSnapshotData(st.db, s.Number, s.Hash)

	if !ok || err != nil {
		blob, err := json.Marshal(s)
		if err != nil {
			return err
		}

		st.saveMu.Lock()
		defer st.saveMu.Unlock()

		tx, err := st.db.Begin(context.Background(), ethdb.RW)
		if err != nil {
			return err
		}

		defer tx.Rollback()

		if err = tx.Put(dbutils.CliqueBucket, SnapshotFullKey(s.Number, s.Hash), blob); err != nil {
			log.Error("can't store a snapshot", "block", s.Number, "hash", s.Hash, "err", err)
			return err
		}

<<<<<<< HEAD
		if err := tx.Put(dbutils.CliqueSnapshotBucket, SnapshotKey(s.Number), []byte{0}); err != nil {
=======
		if err = tx.Put(dbutils.CliqueSnapshotBucket, SnapshotKey(s.Number), []byte{0}); err != nil {
>>>>>>> f8b4eac4
			log.Error("can't store a snapshot number", "block", s.Number, "hash", s.Hash, "err", err)
			return err
		}

		lastSnap, err := lastSnapshot(tx)
		if lastSnap < s.Number || errors.Is(err, ErrNotFound) {
<<<<<<< HEAD
			if err := tx.Put(dbutils.CliqueLastSnapshotBucket, LastSnapshotKey(), dbutils.EncodeBlockNumber(s.Number)); err != nil {
=======
			if err = tx.Put(dbutils.CliqueLastSnapshotBucket, LastSnapshotKey(), dbutils.EncodeBlockNumber(s.Number)); err != nil {
>>>>>>> f8b4eac4
				log.Error("can't store a snapshot number", "block", s.Number, "hash", s.Hash, "err", err)
				return err
			}
		}

<<<<<<< HEAD
		if err := tx.Commit(); err != nil {
=======
		if err = tx.Commit(); err != nil {
>>>>>>> f8b4eac4
			log.Error("can't commit snapshot transaction", "block", s.Number, "hash", s.Hash, "err", err)
			return err
		}
	}

	return nil
}

func (st *storage) saveSnaps(snaps []*snapObj, isSorted bool) {
	if len(snaps) == 0 {
		return
	}

	if !isSorted && len(snaps) > 1 {
		sort.SliceStable(snaps, func(i, j int) bool {
			return snaps[i].number < snaps[j].number ||
				(snaps[i].number == snaps[j].number && bytes.Compare(snaps[i].hash[:], snaps[j].hash[:]) == -1)
		})
	}

	var blob []byte
	var err error
	blobs := make([][]byte, len(snaps))

	for i, snap := range snaps {
		blob, err = json.Marshal(snap.blob)
		if err != nil {
			log.Error("can't store a snapshot(marshalling)", "block", snap.number, "hash", snap.hash, "err", err)
			continue
		}

		blobs[i] = blob
	}

	st.saveMu.Lock()
	defer st.saveMu.Unlock()

	batch := st.db.NewBatch()
	defer batch.Rollback()

	var ok bool

	for i, snap := range snaps {
		ok, err = hasSnapshotData(batch, snap.number, snap.hash)
		if ok && err == nil {
			continue
		}

		if len(blobs[i]) == 0 {
			continue
		}

		if err = batch.Put(dbutils.CliqueBucket, SnapshotFullKey(snap.number, snap.hash), blobs[i]); err != nil {
			log.Error("can't store a snapshot", "block", snap.number, "hash", snap.hash, "err", err)
		}

		if err = batch.Put(dbutils.CliqueSnapshotBucket, SnapshotKey(snap.number), []byte{0}); err != nil {
			log.Error("can't store a snapshot number", "block", snap.number, "hash", snap.hash, "err", err)
		}

		lastSnap, err := lastSnapshot(batch)
		if lastSnap < snap.number || errors.Is(err, ErrNotFound) {
			if err := batch.Put(dbutils.CliqueLastSnapshotBucket, LastSnapshotKey(), dbutils.EncodeBlockNumber(snap.number)); err != nil {
				log.Error("can't store a snapshot number", "block", snap.number, "hash", snap.hash, "err", err)
			}
		}
	}

	if err := batch.Commit(); err != nil {
		log.Error("can't store snapshots", "blockFrom", snaps[0].number, "blockTo", snaps[len(snaps)-1].number, "err", err)
		return
	}
}

func (st *storage) Close() {
	if atomic.CompareAndSwapUint32(st.chStatus, 0, 1) {
		close(st.ch)
	}

	<-st.exitDone
	st.db.Close()
}

func (st *storage) shallAppend(snap *snapObj) bool {
	if snap == nil {
		return false
	}
	ok, err := hasSnapshotData(st.db, snap.number, snap.hash)
	return !ok || err != nil
}<|MERGE_RESOLUTION|>--- conflicted
+++ resolved
@@ -26,12 +26,8 @@
 	"sync/atomic"
 	"time"
 
-<<<<<<< HEAD
-	json "github.com/json-iterator/go"
-=======
 	"github.com/goccy/go-json"
 	lru "github.com/hashicorp/golang-lru"
->>>>>>> f8b4eac4
 
 	"github.com/ledgerwatch/turbo-geth/common"
 	"github.com/ledgerwatch/turbo-geth/common/dbutils"
@@ -100,28 +96,10 @@
 // loadSnapshot loads an existing snapshot from the database.
 func loadAndFillSnapshot(db ethdb.Database, num uint64, hash common.Hash, config *params.CliqueConfig, snapStorage *storage) (*Snapshot, error) {
 	snap, err := loadSnapshot(db, num, hash)
-<<<<<<< HEAD
 	if err != nil {
 		return nil, err
 	}
 
-	snap.config = config
-	snap.snapStorage = snapStorage
-
-	return snap, nil
-}
-
-// loadSnapshot loads an existing snapshot from the database.
-func loadSnapshot(db ethdb.Database, num uint64, hash common.Hash) (*Snapshot, error) {
-	blob, err := getSnapshotData(db, num, hash)
-=======
->>>>>>> f8b4eac4
-	if err != nil {
-		return nil, err
-	}
-
-<<<<<<< HEAD
-=======
 	snap.config = config
 	snap.snapStorage = snapStorage
 
@@ -135,7 +113,6 @@
 		return nil, err
 	}
 
->>>>>>> f8b4eac4
 	snap := new(Snapshot)
 	if err := json.Unmarshal(blob, snap); err != nil {
 		return nil, err
@@ -227,11 +204,7 @@
 
 // apply creates a new authorization snapshot by applying the given headers to
 // the original one.
-<<<<<<< HEAD
-func (s *Snapshot) apply(r *recoverer, headers ...*types.Header) error {
-=======
 func (s *Snapshot) apply(r *lru.ARCCache, headers ...*types.Header) error {
->>>>>>> f8b4eac4
 	// Allow passing in no headers for cleaner code
 	if len(headers) == 0 {
 		return nil
@@ -261,15 +234,6 @@
 	if len(headers) > 1 {
 		start = time.Now()
 		logged = start
-<<<<<<< HEAD
-	}
-
-	signers, err := r.ecrecovers(headers)
-	if err != nil {
-		return err
-	}
-
-=======
 	}
 
 	signers, err := ecrecovers(headers, r)
@@ -277,7 +241,6 @@
 		return err
 	}
 
->>>>>>> f8b4eac4
 	for i := range headers {
 		header := headers[i]
 
@@ -558,32 +521,20 @@
 			return err
 		}
 
-<<<<<<< HEAD
-		if err := tx.Put(dbutils.CliqueSnapshotBucket, SnapshotKey(s.Number), []byte{0}); err != nil {
-=======
 		if err = tx.Put(dbutils.CliqueSnapshotBucket, SnapshotKey(s.Number), []byte{0}); err != nil {
->>>>>>> f8b4eac4
 			log.Error("can't store a snapshot number", "block", s.Number, "hash", s.Hash, "err", err)
 			return err
 		}
 
 		lastSnap, err := lastSnapshot(tx)
 		if lastSnap < s.Number || errors.Is(err, ErrNotFound) {
-<<<<<<< HEAD
-			if err := tx.Put(dbutils.CliqueLastSnapshotBucket, LastSnapshotKey(), dbutils.EncodeBlockNumber(s.Number)); err != nil {
-=======
 			if err = tx.Put(dbutils.CliqueLastSnapshotBucket, LastSnapshotKey(), dbutils.EncodeBlockNumber(s.Number)); err != nil {
->>>>>>> f8b4eac4
 				log.Error("can't store a snapshot number", "block", s.Number, "hash", s.Hash, "err", err)
 				return err
 			}
 		}
 
-<<<<<<< HEAD
-		if err := tx.Commit(); err != nil {
-=======
 		if err = tx.Commit(); err != nil {
->>>>>>> f8b4eac4
 			log.Error("can't commit snapshot transaction", "block", s.Number, "hash", s.Hash, "err", err)
 			return err
 		}
