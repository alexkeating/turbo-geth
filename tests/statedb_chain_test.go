// Copyright 2016 The go-ethereum Authors
// This file is part of the go-ethereum library.
//
// The go-ethereum library is free software: you can redistribute it and/or modify
// it under the terms of the GNU Lesser General Public License as published by
// the Free Software Foundation, either version 3 of the License, or
// (at your option) any later version.
//
// The go-ethereum library is distributed in the hope that it will be useful,
// but WITHOUT ANY WARRANTY; without even the implied warranty of
// MERCHANTABILITY or FITNESS FOR A PARTICULAR PURPOSE. See the
// GNU Lesser General Public License for more details.
//
// You should have received a copy of the GNU Lesser General Public License
// along with the go-ethereum library. If not, see <http://www.gnu.org/licenses/>.

package tests

import (
	"math/big"
	"testing"

	"github.com/holiman/uint256"

	"github.com/ledgerwatch/turbo-geth/accounts/abi/bind"
	"github.com/ledgerwatch/turbo-geth/accounts/abi/bind/backends"
	"github.com/ledgerwatch/turbo-geth/common"
	"github.com/ledgerwatch/turbo-geth/consensus/ethash"
	"github.com/ledgerwatch/turbo-geth/consensus/process"
	"github.com/ledgerwatch/turbo-geth/core"
	"github.com/ledgerwatch/turbo-geth/core/state"
	"github.com/ledgerwatch/turbo-geth/core/types"
	"github.com/ledgerwatch/turbo-geth/core/vm"
	"github.com/ledgerwatch/turbo-geth/crypto"
	"github.com/ledgerwatch/turbo-geth/eth/stagedsync"
	"github.com/ledgerwatch/turbo-geth/ethdb"
	"github.com/ledgerwatch/turbo-geth/params"
	"github.com/ledgerwatch/turbo-geth/tests/contracts"
)

func TestSelfDestructReceive(t *testing.T) {
	// Configure and generate a sample block chain
	db := ethdb.NewMemDatabase()
	defer db.Close()
	var (
		key, _  = crypto.HexToECDSA("b71c71a67e1177ad4e901695e1b4b9ee17ae16c6668d313eac2f96dbcda3f291")
		address = crypto.PubkeyToAddress(key.PublicKey)
		funds   = big.NewInt(1000000000)
		gspec   = &core.Genesis{
			Config: &params.ChainConfig{
				ChainID:             big.NewInt(1),
				HomesteadBlock:      new(big.Int),
				ByzantiumBlock:      new(big.Int),
				ConstantinopleBlock: new(big.Int),
				EIP150Block:         new(big.Int),
				EIP155Block:         new(big.Int),
				EIP158Block:         big.NewInt(0),
			},
			Alloc: core.GenesisAlloc{
				address: {Balance: funds},
			},
		}
		genesis = gspec.MustCommit(db)
		// this code generates a log
		signer = types.HomesteadSigner{}
	)
	genesisDB := db.MemCopy()
	defer genesisDB.Close()

	engine := ethash.NewFaker()

	contractBackend := backends.NewSimulatedBackendWithConfig(gspec.Alloc, gspec.Config, gspec.GasLimit)
	defer contractBackend.Close()
	transactOpts := bind.NewKeyedTransactor(key)

	var contractAddress common.Address
	var selfDestructorContract *contracts.SelfDestructor
	var err error

	// There are two blocks
	// First block deploys a contract, then makes it self-destruct, and then sends 1 wei to the address of the contract,
	// effectively turning it from contract account to a non-contract account
	// The second block is empty and is only used to force the newly created blockchain object to reload the trie
	// from the database.
	blocks, _, err := core.GenerateChain(gspec.Config, genesis, engine, genesisDB, 2, func(i int, block *core.BlockGen) {
		var tx *types.Transaction

		switch i {
		case 0:
			contractAddress, tx, selfDestructorContract, err = contracts.DeploySelfDestructor(transactOpts, contractBackend)
			if err != nil {
				t.Fatal(err)
			}
			block.AddTx(tx)
			tx, err = selfDestructorContract.SelfDestruct(transactOpts)
			if err != nil {
				t.Fatal(err)
			}
			block.AddTx(tx)
			// Send 1 wei to contract after self-destruction
			tx, err = types.SignTx(types.NewTransaction(block.TxNonce(address), contractAddress, uint256.NewInt().SetUint64(1000), 21000, uint256.NewInt().SetUint64(1), nil), signer, key)
			block.AddTx(tx)
		}
		contractBackend.Commit()
	}, false /* intermediateHashes */)
	if err != nil {
		t.Fatalf("generate blocks: %v", err)
	}

	st := state.New(state.NewPlainStateReader(db))
	if !st.Exist(address) {
		t.Error("expected account to exist")
	}
	if st.Exist(contractAddress) {
		t.Error("expected contractAddress to not exist before block 0", contractAddress.String())
	}

	// BLOCK 1
	exit := make(chan struct{})
<<<<<<< HEAD
	eng := process.NewConsensusProcess(engine, gspec.Config, exit)
=======
	eng := process.NewConsensusProcess(engine, gspec.Config, exit, 1)
>>>>>>> f8b4eac4
	defer common.SafeClose(exit)
	if _, err = stagedsync.InsertBlockInStages(db, gspec.Config, &vm.Config{}, engine, eng, blocks[0], true /* checkRoot */); err != nil {
		t.Fatal(err)
	}

	// BLOCK 2
	if _, err = stagedsync.InsertBlockInStages(db, gspec.Config, &vm.Config{}, engine, eng, blocks[1], true /* checkRoot */); err != nil {
		t.Fatal(err)
	}
	// If we got this far, the newly created blockchain (with empty trie cache) loaded trie from the database
	// and that means that the state of the accounts written in the first block was correct.
	// This test checks that the storage root of the account is properly set to the root of the empty tree

	st = state.New(state.NewDbStateReader(db))
	if !st.Exist(address) {
		t.Error("expected account to exist")
	}
	if !st.Exist(contractAddress) {
		t.Error("expected contractAddress to exist at the block 2", contractAddress.String())
	}
	if len(st.GetCode(contractAddress)) != 0 {
		t.Error("expected empty code in contract at block 2", contractAddress.String())
	}

}<|MERGE_RESOLUTION|>--- conflicted
+++ resolved
@@ -117,11 +117,7 @@
 
 	// BLOCK 1
 	exit := make(chan struct{})
-<<<<<<< HEAD
-	eng := process.NewConsensusProcess(engine, gspec.Config, exit)
-=======
 	eng := process.NewConsensusProcess(engine, gspec.Config, exit, 1)
->>>>>>> f8b4eac4
 	defer common.SafeClose(exit)
 	if _, err = stagedsync.InsertBlockInStages(db, gspec.Config, &vm.Config{}, engine, eng, blocks[0], true /* checkRoot */); err != nil {
 		t.Fatal(err)
